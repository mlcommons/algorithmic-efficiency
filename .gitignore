__pycache__/*
__pycache__
*egg-info
*eggs
.vscode/
env/
venv/
workdir/
makefile
*.out
<<<<<<< HEAD
# *.sh
=======
#*.sh
>>>>>>> 85628a82
*.swp
*/data/
*events.out.tfevents*
algorithmic_efficiency/workloads/librispeech_conformer/data_dir
algorithmic_efficiency/workloads/librispeech_conformer/work_dir
*.flac
*.npy
*.csv
*.vocab
wandb/
*.txt<|MERGE_RESOLUTION|>--- conflicted
+++ resolved
@@ -8,11 +8,7 @@
 workdir/
 makefile
 *.out
-<<<<<<< HEAD
-# *.sh
-=======
-#*.sh
->>>>>>> 85628a82
+# #*.sh
 *.swp
 */data/
 *events.out.tfevents*
