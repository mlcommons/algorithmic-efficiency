r"""MLCommons dataset setup script.

If you already have a copy of a dataset(s), you can skip download it and provide
the path when running your algorithm with submission_runner.py via --data_dir.

Note that in order to avoid potential accidental deletion, this script does NOT
delete any intermediate temporary files (such as zip archives) without a user
confirmation. Deleting temp files is particularly important for Criteo 1TB, as
there can be multiple copies of the dataset on disk during preprocessing if
files are not cleaned up. If you do not want any temp files to be deleted, you
can pass --interactive_deletion=false and then all files will be downloaded to
the provided --temp_dir, and the user can manually delete these after
downloading has finished.

Note that some functions use subprocess.Popen(..., shell=True), which can be
dangerous if the user injects code into the --data_dir or --temp_dir flags. We
do some basic sanitization in main(), but submitters should not let untrusted
users run this script on their systems.

If mounting a GCS bucket with gcsfuse, --temp_dir should NOT be a path to the
GCS bucket, as this can result in *orders of magnitude* slower download speeds
due to write speed issues (--data_dir can include the GCS bucket though).

Note that some of the disk usage number below may be underestimates if the temp
and final data dir locations are on the same drive.

Criteo download size: ~350GB
Criteo final disk size: ~1TB
FastMRI download size:
FastMRI final disk size:
LibriSpeech download size:
LibriSpeech final disk size:
OGBG download size:
OGBG final disk size:
WMT download size: (1.58 GiB + ) =
WMT final disk size:
_______________________
Total download size:
Total disk size:

Some datasets require signing a form before downloading:

FastMRI:
Fill out form on https://fastmri.med.nyu.edu/ and run this script with the
links that are emailed to you for "knee_singlecoil_train" and
"knee_singlecoil_val".

ImageNet:
Register on https://image-net.org/ and run this script with the links to the
ILSVRC2012 train and validation images.

Note for tfds ImageNet, you may have to increase the max number of files allowed
open at once using `ulimit -n 8192`.

Example command:

python3 datasets/dataset_setup.py \
  --data_dir=~/data \
  --temp_dir=/tmp/mlcommons_data
  --imagenet \
  --imagenet_train_url=<train_url> \
  --imagenet_val_url=<val_url>\
  --framework=jax
"""
# pylint: disable=logging-format-interpolation
# pylint: disable=consider-using-with

import functools
import os
import resource
import shutil
import subprocess
import tarfile

from absl import app
from absl import flags
from absl import logging
import requests
import tensorflow as tf
import tensorflow_datasets as tfds
import tensorflow as tf 
from torchvision.datasets import CIFAR10
import tqdm
import os

IMAGENET_TRAIN_TAR_FILENAME = 'ILSVRC2012_img_train.tar'
IMAGENET_VAL_TAR_FILENAME = 'ILSVRC2012_img_val.tar'

FASTMRI_TRAIN_TAR_FILENAME = 'knee_singlecoil_train.tar'
FASTMRI_VAL_TAR_FILENAME = 'knee_singlecoil_val.tar'
FASTMRI_TEST_TAR_FILENAME = 'knee_singlecoil_test.tar'

from algorithmic_efficiency.workloads.wmt import tokenizer
from algorithmic_efficiency.workloads.wmt.input_pipeline import \
    normalize_feature_names
from datasets import librispeech_preprocess
from datasets import librispeech_tokenizer

os.environ["CUDA_VISIBLE_DEVICES"] = "-1"
tf.config.set_visible_devices([], 'GPU')

flags.DEFINE_boolean(
    'interactive_deletion',
    True,
    'If true, user will be prompted before any files are deleted. If false, no '
    'files will be deleted.')
flags.DEFINE_boolean(
    'all',
    False,
    'Whether or not to download all datasets. If false, can download some '
    'combination of datasets by setting the individual dataset flags below.')

flags.DEFINE_boolean('criteo',
                     False,
                     'If --all=false, whether or not to download Criteo.')
flags.DEFINE_boolean('cifar',
                     False,
                     'If --all=false, whether or not to download CIFAR-10.')
flags.DEFINE_boolean('fastmri',
                     False,
                     'If --all=false, whether or not to download FastMRI.')
flags.DEFINE_boolean('imagenet',
                     False,
                     'If --all=false, whether or not to download Imagenet.')
flags.DEFINE_boolean('librispeech',
                     False,
                     'If --all=false, whether or not to download LibriSpeech.')
flags.DEFINE_boolean('mnist',
                     False,
                     'If --all=false, whether or not to download MNIST.')
flags.DEFINE_boolean('ogbg',
                     False,
                     'If --all=false, whether or not to download OGBG.')
flags.DEFINE_boolean('wmt',
                     False,
                     'If --all=false, whether or not to download WMT.')

flags.DEFINE_string(
    'data_dir',
    None,
    'The path to the folder where datasets should be downloaded.')
flags.DEFINE_string(
    'temp_dir',
    '/tmp',
    'A local path to a folder where temp files can be downloaded.')
flags.DEFINE_string(
    'imagenet_train_url',
    None,
    'Only necessary if you want this script to `wget` the ImageNet train '
    'split. If not, you can supply the path to --data_dir in '
    'submission_runner.py.')
flags.DEFINE_string(
    'imagenet_val_url',
    None,
    'Only necessary if you want this script to `wget` the ImageNet validation '
    'split. If not, you can supply the path to --data_dir in '
    'submission_runner.py.')
flags.DEFINE_string(
    'fastmri_knee_singlecoil_train_url',
    None,
    'Only necessary if you want this script to `wget` the FastMRI train '
    'split. If not, you can supply the path to --data_dir in '
    'submission_runner.py.')
flags.DEFINE_string(
    'fastmri_knee_singlecoil_val_url',
    None,
    'Only necessary if you want this script to `wget` the FastMRI validation '
    'split. If not, you can supply the path to --data_dir in '
    'submission_runner.py.')

flags.DEFINE_integer(
    'num_decompression_threads',
    8,
    'The number of threads to use in parallel when decompressing.')

flags.DEFINE_string('framework', None, 'Can be either jax or pytorch.')
FLAGS = flags.FLAGS


def _maybe_mkdir(d):
  if not os.path.exists(d):
    os.makedirs(d)


def _maybe_prompt_for_deletion(paths, interactive_deletion):
  if not interactive_deletion:
    return
  files_for_deletion = '\n'.join(paths)
  logging.info('\n\n\nWARNING: the following temp files will be DELETED:'
               f'\n{files_for_deletion}')
  delete_str = input('Confirm deletion? [y/N]: ')
  if delete_str.lower() == 'y':
    del_cmd = 'rm ' + ' '.join(f'"{s}"' for s in paths)
    logging.info(f'Running deletion command:\n{del_cmd}')
    subprocess.Popen(del_cmd, shell=True).communicate()
  else:
    logging.info('Skipping deletion.')


def _download_url(url, data_dir):
  data_dir = os.path.expanduser(data_dir)
  file_path = os.path.join(data_dir, url.split('/')[-1])
  response = requests.get(url, stream=True, timeout=600)
  total_size_in_bytes = int(response.headers.get('Content-length', 0))
  total_size_in_mib = total_size_in_bytes / (2**20)
  progress_bar = tqdm.tqdm(total=total_size_in_mib, unit='MiB', unit_scale=True)
  if not os.path.exists(data_dir):
    os.makedirs(data_dir)

  if os.path.exists(file_path):
    while True:
      overwrite = input('File already exists {}.\n Overwrite? (Y/n)'.format(
          file_path)).lower()
      if overwrite in ['y', 'n']:
        break
      logging.info('Invalid response. Try again.')
    if overwrite == 'n':
      logging.info('Skipping download to {}'.format(file_path))
      return

  with open(file_path, 'wb') as f:
    for chunk in response.iter_content(chunk_size=2**10):
      chunk_size_in_mib = len(chunk) / (2**20)
      progress_bar.update(chunk_size_in_mib)
      f.write(chunk)
  progress_bar.close()
  if (progress_bar.total != 0 and progress_bar.n != progress_bar.total):
    raise RuntimeError(
        ('Download corrupted, size {n} MiB from {url} does not match '
         'expected size {size} MiB').format(
             url=url, n=progress_bar.n, size=progress_bar.total))


def download_criteo(data_dir,
                    tmp_dir,
                    num_decompression_threads,
                    interactive_deletion):
  criteo_dir = os.path.join(data_dir, 'criteo')
  tmp_criteo_dir = os.path.join(tmp_dir, 'criteo')
  _maybe_mkdir(criteo_dir)
  _maybe_mkdir(tmp_criteo_dir)
  processes = []
  gz_paths = []
  # Download and unzip.
  for day in range(24):
    logging.info(f'Downloading Criteo day {day}...')
    wget_cmd = (
        f'wget --no-clobber --directory-prefix="{tmp_criteo_dir}" '
        f'https://sacriteopcail01.z16.web.core.windows.net/day_{day}.gz')
    input_path = os.path.join(tmp_criteo_dir, f'day_{day}.gz')
    gz_paths.append(input_path)
    unzipped_path = os.path.join(criteo_dir, f'day_{day}.csv')
    unzip_cmd = (f'pigz -d -c -p{num_decompression_threads} "{input_path}" > '
                 f'"{unzipped_path}"')
    command_str = f'{wget_cmd} && {unzip_cmd}'
    logging.info(f'Running Criteo download command:\n{command_str}')
    processes.append(subprocess.Popen(command_str, shell=True))
  for p in processes:
    p.communicate()
  _maybe_prompt_for_deletion(gz_paths, interactive_deletion)
  # Split into files with 1M lines each: day_1.csv -> day_1_[0-40].csv.
  for batch in range(6):
    batch_processes = []
    unzipped_paths = []
    for day_offset in range(4):
      day = batch * 4 + day_offset
      unzipped_path = os.path.join(criteo_dir, f'day_{day}.csv')
      unzipped_paths.append(unzipped_path)
      split_path = os.path.join(criteo_dir, f'day_{day}_')
      split_cmd = ('split -a 3 -d -l 1000000 --additional-suffix=.csv '
                   f'"{unzipped_path}" "{split_path}"')
      logging.info(f'Running Criteo split command:\n{split_cmd}')
      batch_processes.append(subprocess.Popen(split_cmd, shell=True))
    for p in batch_processes:
      p.communicate()
    _maybe_prompt_for_deletion(unzipped_paths, interactive_deletion)


def download_cifar(data_dir, framework):
  if framework == 'jax':
    tfds.builder('cifar10:3.0.2', data_dir=data_dir).download_and_prepare()
  elif framework == 'pytorch':
    CIFAR10(root=data_dir, train=True, download=True)
    CIFAR10(root=data_dir, train=False, download=True)
  else:
    raise ValueError('Invalid value for framework: {}'.format(framework))


def download_fastmri(data_dir,
                     fastmri_train_url,
                     fastmri_val_url,
                     fastmri_test_url):

  data_dir = os.path.join(data_dir, 'fastmri')

  # Download fastmri train dataset
  logging.info(
      'Downloading fastmri train dataset from {}'.format(fastmri_train_url))
  _download_url(url=fastmri_train_url, data_dir=data_dir).download()

  # Download fastmri val dataset
  logging.info(
      'Downloading fastmri val dataset from {}'.format(fastmri_val_url))
  _download_url(url=fastmri_val_url, data_dir=data_dir).download()

  # Download fastmri test dataset
  logging.info(
      'Downloading fastmri test dataset from {}'.format(fastmri_test_url))
  _download_url(url=fastmri_test_url, data_dir=data_dir).download()


def extract(source, dest):
  if not os.path.exists(dest):
    os.path.makedirs(dest)

  tar = tarfile.open(source)
  tar.extractall(dest)
  tar.close()


def setup_fastmri(data_dir):
  train_tar_file_path = os.path.join(data_dir, FASTMRI_TRAIN_TAR_FILENAME)
  val_tar_file_path = os.path.join(data_dir, FASTMRI_VAL_TAR_FILENAME)
  test_tar_file_path = os.path.join(data_dir, FASTMRI_TEST_TAR_FILENAME)

  # Make train, val and test subdirectories
  fastmri_data_dir = os.path.join(data_dir, 'fastmri')
  train_data_dir = os.path.join(fastmri_data_dir, 'train')
  os.makedirs(train_data_dir)
  val_data_dir = os.path.join(fastmri_data_dir, 'val')
  os.makedirsval_data_dir()
  test_data_dir = os.path.join(fastmri_data_dir, 'test')
  os.makedirs(test_data_dir)

  # Unzip tar file into subdirectories
  logging.info('Unzipping {} to {}'.format(train_tar_file_path,
                                           fastmri_data_dir))
  extract(train_tar_file_path, train_data_dir)
  logging.info('Unzipping {} to {}'.format(val_tar_file_path, fastmri_data_dir))
  extract(val_tar_file_path, val_data_dir)
  logging.info('Unzipping {} to {}'.format(val_tar_file_path, fastmri_data_dir))
  extract(test_tar_file_path, test_data_dir)
  logging.info('Set up imagenet dataset for jax framework complete')


def download_imagenet(data_dir, imagenet_train_url, imagenet_val_url):
  imagenet_train_filepath = os.path.join(data_dir, IMAGENET_TRAIN_TAR_FILENAME)
  imagenet_val_filepath = os.path.join(data_dir, IMAGENET_VAL_TAR_FILENAME)

  # Download imagnet train dataset
  if not os.path.exists(imagenet_train_filepath):
    logging.info(
        'Downloading imagenet train dataset from {}'.format(imagenet_train_url))
    _download_url(url=imagenet_train_url, data_dir=data_dir).download()

  # Download imagenet val dataset
  if not os.path.exists(imagenet_val_filepath):
    logging.info('Downloading imagenet validation dataset from {}'.format(
        imagenet_val_url))
    _download_url(url=imagenet_val_url, data_dir=data_dir).download()

  # Download imagenet test set
  download_imagenet_v2(data_dir)


def setup_imagenet(data_dir, framework=None):
  if framework == 'jax':
    setup_imagenet_jax(data_dir)

  elif framework == 'pytorch':
    setup_imagenet_pytorch(data_dir)

  else:
    raise ValueError('Invalid value for framework: {}'.format(framework))


def setup_imagenet_jax(data_dir):
  train_tar_file_path = os.path.join(data_dir, IMAGENET_TRAIN_TAR_FILENAME)
  val_tar_file_path = os.path.join(data_dir, IMAGENET_VAL_TAR_FILENAME)

  # Setup jax dataset dir
  imagenet_jax_data_dir = os.path.join(data_dir, 'jax')
  manual_download_dir = os.path.join(imagenet_jax_data_dir,
                                     'downloads',
                                     'manual')
  os.makedirs(manual_download_dir, exist_ok=True)

  # Copy tar file into jax/downloads/manual
  logging.info('Checking if tar files already exists in jax/downloads/manual.')
  if not os.path.exists(
      os.path.join(manual_download_dir, IMAGENET_TRAIN_TAR_FILENAME)):
    logging.info('Copying {} to {}'.format(train_tar_file_path,
                                           manual_download_dir))
    shutil.move(train_tar_file_path, manual_download_dir)
  if not os.path.exists(
      os.path.join(manual_download_dir, IMAGENET_VAL_TAR_FILENAME)):
    logging.info('Copying {} to {}'.format(val_tar_file_path,
                                           manual_download_dir))
    shutil.move(val_tar_file_path, manual_download_dir)
  logging.info('Preparing imagenet data.')
  resource.setrlimit(resource.RLIMIT_NOFILE,
                     (resource.RLIM_INFINITY, resource.RLIM_INFINITY))
  ds_builder = tfds.builder(
      'imagenet2012:5.1.0', data_dir=os.path.join(imagenet_jax_data_dir))
  ds_builder.download_and_prepare()
  logging.info('Set up imagenet dataset for jax framework complete')


def setup_imagenet_pytorch(data_dir):
  train_tar_file_path = os.path.join(data_dir, IMAGENET_TRAIN_TAR_FILENAME)
  val_tar_file_path = os.path.join(data_dir, IMAGENET_VAL_TAR_FILENAME)

  # Setup jax dataset dir
  imagenet_pytorch_data_dir = os.path.join(data_dir, 'pytorch')
  os.makedirs(imagenet_pytorch_data_dir)
  os.makedirs(os.path.join(imagenet_pytorch_data_dir, 'train'))
  os.makedirs(os.path.join(imagenet_pytorch_data_dir, 'val'))

  # Copy tar file into pytorch directory
  logging.info('Copying {} to {}'.format(train_tar_file_path,
                                         imagenet_pytorch_data_dir))
  shutil.move(train_tar_file_path, imagenet_pytorch_data_dir)
  logging.info('Copying {} to {}'.format(val_tar_file_path,
                                         imagenet_pytorch_data_dir))
  shutil.move(val_tar_file_path, imagenet_pytorch_data_dir)

  # Extract train data\
  logging.info('Extracting imagenet train data')
  extract(
      os.path.join(imagenet_pytorch_data_dir, IMAGENET_TRAIN_TAR_FILENAME),
      os.path.join(imagenet_pytorch_data_dir, 'train'))

  train_tar_filenames = os.listdir(
      os.path.join(imagenet_pytorch_data_dir, 'train'))
  for tar_filename in train_tar_filenames:
    if tar_filename.endswith('.tar'):
      dir_name = tar_filename[:-4]
      extract(
          os.path.join(imagenet_pytorch_data_dir, IMAGENET_TRAIN_TAR_FILENAME),
          os.path.join(imagenet_pytorch_data_dir, 'train', dir_name))

  # Extract val data
  logging.info('Extracting imagenet val data')
  extract(
      os.path.join(imagenet_pytorch_data_dir, IMAGENET_VAL_TAR_FILENAME),
      os.path.join(imagenet_pytorch_data_dir, 'val'))

  valprep_command = [
      'wget',
      '-qO-',
      ('https://raw.githubusercontent.com/soumith/imagenetloader.torch/master/'
       'valprep.sh'),
  ]
  valprep_process = subprocess.Popen(valprep_command, shell=True)
  valprep_process.communicate()
  logging.info('Set up imagenet dataset for pytorch framework complete')


def download_imagenet_v2(data_dir):
  tfds.builder(
      'imagenet_v2/matched-frequency:3.0.0',
      data_dir=data_dir).download_and_prepare()


def download_librispeech(dataset_dir, tmp_dir):
  # After extraction the result is a folder named Librispeech containing audio
  # files in .flac format along with transcripts containing name of audio file
  # and corresponding transcription.
<<<<<<< HEAD
  tmp_librispeech_dir = os.path.join(tmp_dir, 'librispeech')
  extracted_data_dir = os.path.join(tmp_librispeech_dir, 'LibriSpeech')
  final_data_dir = os.path.join(dataset_dir, 'librispeech_processed')

  _maybe_mkdir(tmp_librispeech_dir)
  _maybe_mkdir(final_data_dir)

  for split in ['dev', 'test']:
    for version in ['clean', 'other']:
      wget_cmd = (
          f'wget --directory-prefix={tmp_librispeech_dir} '
          f'http://www.openslr.org/resources/12/{split}-{version}.tar.gz')
      subprocess.Popen(wget_cmd, shell=True).communicate()
      tar_path = os.path.join(tmp_librispeech_dir, f'{split}-{version}.tar.gz')
      subprocess.Popen(
          f'tar xzvf {tar_path} --directory {tmp_librispeech_dir}', shell=True).communicate()
=======
  tmp_librispeech_dir = os.path.join(tmp_dir, 'LibriSpeech')
  _maybe_mkdir(tmp_librispeech_dir)

  for split in ['dev', 'test']:
    for version in ['clean', 'other']:
      wget_cmd = f'wget http://www.openslr.org/resources/12/{split}-{version}.tar.gz -O - | tar xz'  # pylint: disable=line-too-long
      subprocess.Popen(wget_cmd, shell=True, cwd=tmp_dir).communicate()
>>>>>>> 0db8dbbf

  tars = [
      'raw-metadata.tar.gz',
      'train-clean-100.tar.gz',
      'train-clean-360.tar.gz',
      'train-other-500.tar.gz',
  ]
  for tar_filename in tars:
<<<<<<< HEAD
    wget_cmd = (f'wget --directory-prefix={tmp_librispeech_dir} '
                f'http://www.openslr.org/resources/12/{tar_filename}')
    subprocess.Popen(wget_cmd, shell=True).communicate()
    tar_path = os.path.join(tmp_librispeech_dir, tar_filename)
    subprocess.Popen(f'tar xzvf {tar_path} --directory {tmp_librispeech_dir}', shell=True).communicate()

  tokenizer_vocab_path = os.path.join(extracted_data_dir, 'spm_model.vocab')

  if not os.path.exists(tokenizer_vocab_path):
    librispeech_tokenizer.run(train=True, data_dir=extracted_data_dir)
  
  librispeech_preprocess.run(
      input_dir=extracted_data_dir,
      output_dir=final_data_dir,
      tokenizer_vocab_path=tokenizer_vocab_path)
=======
    wget_cmd = f'wget http://www.openslr.org/resources/12/{tar_filename} -O - | tar xz '  # pylint: disable=line-too-long
    subprocess.Popen(wget_cmd, shell=True, cwd=tmp_dir).communicate()

  if train_tokenizer:
    tokenizer_vocab_path = librispeech_tokenizer.run(
        train=True, data_dir=tmp_librispeech_dir)

    # Preprocess data.
    librispeech_dir = os.path.join(dataset_dir, 'librispeech')
    librispeech_preprocess.run(
        input_dir=tmp_librispeech_dir,
        output_dir=librispeech_dir,
        tokenizer_vocab_path=tokenizer_vocab_path)
>>>>>>> 0db8dbbf


def download_mnist(data_dir):
  tfds.builder('mnist', data_dir=data_dir).download_and_prepare()


def download_ogbg(data_dir):
  tfds.builder('ogbg_molpcba:0.1.3', data_dir=data_dir).download_and_prepare()


def download_wmt(data_dir):
  """WMT14 and WMT17 de-en."""
  for ds_name in ['wmt14_translate/de-en:1.0.0', 'wmt17_translate/de-en:1.0.0']:
    dataset_builder = tfds.builder(ds_name, data_dir=data_dir)
    dataset_builder.download_and_prepare()

    if ds_name == 'wmt17_translate/de-en:1.0.0':
      ds = dataset_builder.as_dataset(split='train', shuffle_files=False)
      ds = ds.map(
          functools.partial(normalize_feature_names, dataset_builder.info),
          num_parallel_calls=tf.data.AUTOTUNE)
      # Tokenize data.
      vocab_path = os.path.join(data_dir, 'wmt_sentencepiece_model')
      tokenizer.train_tokenizer(
          ds, vocab_path=vocab_path, vocab_size=32000, max_corpus_chars=10**7)


def main(_):
  data_dir = FLAGS.data_dir
  tmp_dir = FLAGS.temp_dir
  num_decompression_threads = FLAGS.num_decompression_threads
  bad_chars = [';', ' ', '&', '"']
  if any(s in data_dir for s in bad_chars):
    raise ValueError(f'Invalid data_dir: {data_dir}.')
  if any(s in tmp_dir for s in bad_chars):
    raise ValueError(f'Invalid temp_dir: {tmp_dir}.')
  data_dir = os.path.abspath(os.path.expanduser(data_dir))
  logging.info('Downloading data to %s...', data_dir)

  if FLAGS.all or FLAGS.criteo:
    logging.info('Downloading criteo...')
    download_criteo(data_dir,
                    tmp_dir,
                    num_decompression_threads,
                    FLAGS.interactive_deletion)

  if FLAGS.all or FLAGS.mnist:
    logging.info('Downloading MNIST...')
    download_mnist(data_dir)

  if FLAGS.all or FLAGS.fastmri:
    logging.info('Downloading FastMRI...')
    knee_singlecoil_train_url = FLAGS.fastmri_knee_singlecoil_train_url
    knee_singlecoil_val_url = FLAGS.fastmri_knee_singlecoil_val_url
    knee_singlecoil_test_url = FLAGS.fastmri_knee_singlecoil_test_url
    if (knee_singlecoil_train_url is None or knee_singlecoil_val_url is None or
        knee_singlecoil_val_url is None):
      raise ValueError(
          'Must provide both --fastmri_knee_singlecoil_{train,val}_url to '
          'download the FastMRI dataset. Sign up for the URLs at '
          'https://fastmri.med.nyu.edu/.')
    download_fastmri(data_dir,
                     tmp_dir,
                     knee_singlecoil_train_url,
                     knee_singlecoil_val_url,
                     knee_singlecoil_test_url)

  if FLAGS.all or FLAGS.imagenet:
    flags.mark_flag_as_required('imagenet_train_url')
    flags.mark_flag_as_required('imagenet_val_url')
    logging.info('Downloading ImageNet...')
    imagenet_train_url = FLAGS.imagenet_train_url
    imagenet_val_url = FLAGS.imagenet_val_url
    if imagenet_train_url is None or imagenet_val_url is None:
      raise ValueError(
          'Must provide both --imagenet_{train,val}_url to download the '
          'ImageNet dataset. Sign up for the URLs at https://image-net.org/.')
    if FLAGS.framework is None:
      raise ValueError(
          'Please specify either jax or pytorch framework through framework '
          'flag.')
    imagenet_data_dir = os.path.join(data_dir, 'imagenet')
    download_imagenet(imagenet_data_dir, imagenet_train_url, imagenet_val_url)
    setup_imagenet(imagenet_data_dir, framework=FLAGS.framework)

  if FLAGS.all or FLAGS.librispeech:
    logging.info('Downloading Librispeech...')
    download_librispeech(data_dir, tmp_dir)

  if FLAGS.all or FLAGS.cifar:
    logging.info('Downloading CIFAR...')
    download_cifar(data_dir, FLAGS.framework)

  if FLAGS.all or FLAGS.ogbg:
    logging.info('Downloading OGBG...')
    download_ogbg(data_dir)

  if FLAGS.all or FLAGS.wmt:
    logging.info('Downloading WMT...')
    download_wmt(data_dir)


# pylint: enable=logging-format-interpolation
# pylint: enable=consider-using-with

if __name__ == '__main__':
  app.run(main)<|MERGE_RESOLUTION|>--- conflicted
+++ resolved
@@ -466,7 +466,6 @@
   # After extraction the result is a folder named Librispeech containing audio
   # files in .flac format along with transcripts containing name of audio file
   # and corresponding transcription.
-<<<<<<< HEAD
   tmp_librispeech_dir = os.path.join(tmp_dir, 'librispeech')
   extracted_data_dir = os.path.join(tmp_librispeech_dir, 'LibriSpeech')
   final_data_dir = os.path.join(dataset_dir, 'librispeech_processed')
@@ -483,15 +482,6 @@
       tar_path = os.path.join(tmp_librispeech_dir, f'{split}-{version}.tar.gz')
       subprocess.Popen(
           f'tar xzvf {tar_path} --directory {tmp_librispeech_dir}', shell=True).communicate()
-=======
-  tmp_librispeech_dir = os.path.join(tmp_dir, 'LibriSpeech')
-  _maybe_mkdir(tmp_librispeech_dir)
-
-  for split in ['dev', 'test']:
-    for version in ['clean', 'other']:
-      wget_cmd = f'wget http://www.openslr.org/resources/12/{split}-{version}.tar.gz -O - | tar xz'  # pylint: disable=line-too-long
-      subprocess.Popen(wget_cmd, shell=True, cwd=tmp_dir).communicate()
->>>>>>> 0db8dbbf
 
   tars = [
       'raw-metadata.tar.gz',
@@ -500,7 +490,6 @@
       'train-other-500.tar.gz',
   ]
   for tar_filename in tars:
-<<<<<<< HEAD
     wget_cmd = (f'wget --directory-prefix={tmp_librispeech_dir} '
                 f'http://www.openslr.org/resources/12/{tar_filename}')
     subprocess.Popen(wget_cmd, shell=True).communicate()
@@ -516,21 +505,6 @@
       input_dir=extracted_data_dir,
       output_dir=final_data_dir,
       tokenizer_vocab_path=tokenizer_vocab_path)
-=======
-    wget_cmd = f'wget http://www.openslr.org/resources/12/{tar_filename} -O - | tar xz '  # pylint: disable=line-too-long
-    subprocess.Popen(wget_cmd, shell=True, cwd=tmp_dir).communicate()
-
-  if train_tokenizer:
-    tokenizer_vocab_path = librispeech_tokenizer.run(
-        train=True, data_dir=tmp_librispeech_dir)
-
-    # Preprocess data.
-    librispeech_dir = os.path.join(dataset_dir, 'librispeech')
-    librispeech_preprocess.run(
-        input_dir=tmp_librispeech_dir,
-        output_dir=librispeech_dir,
-        tokenizer_vocab_path=tokenizer_vocab_path)
->>>>>>> 0db8dbbf
 
 
 def download_mnist(data_dir):
