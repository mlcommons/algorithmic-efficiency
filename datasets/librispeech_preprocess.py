--- conflicted
+++ resolved
@@ -64,11 +64,7 @@
   sys.stdout.flush()
 
 
-<<<<<<< HEAD
 def preprocess_data(data_folder, output_folder, tokenizer, split):
-=======
-def preprocess_data(in_folder, out_folder, tokenizer, split):
->>>>>>> 0db8dbbf
   finished = Counter()
   skipped = Counter()
   start_time = time.time()
@@ -106,13 +102,8 @@
 
         targets = tokenizer.tokenize(trans).numpy().astype(np.int32)
 
-<<<<<<< HEAD
         np.save('{}/{}_audio.npy'.format(output_split_dir, utt), sound)
         np.save('{}/{}_targets.npy'.format(output_split_dir, utt), targets)
-=======
-        np.save('{}/{}/{}_audio.npy'.format(out_folder, split, utt), sound)
-        np.save('{}/{}/{}_targets.npy'.format(out_folder, split, utt), targets)
->>>>>>> 0db8dbbf
 
         finished.inc()
         report_progress(finished.val() + skipped.val(),
@@ -165,23 +156,11 @@
       'test-clean',
       'test-other',
   ]
-<<<<<<< HEAD
-  for split in split_list:
-    logging.info('Processing split = %s...', split)
-    output_split_dir = os.path.join(output_dir, split)
-    input_split_dir = os.path.join(input_dir, split)
-
-    os.makedirs(output_split_dir, exist_ok=True)
-    example_ids, num_entries = preprocess_data(input_split_dir, output_split_dir, tokenizer, subset)
-=======
   for subset in subset_list:
     logging.info('Processing split = %s...', subset)
-    in_dir = os.path.join(input_dir, subset)
-    out_dir = os.path.join(output_dir, subset)
-    os.makedirs(out_dir, exist_ok=True)
-    example_ids, num_entries = preprocess_data(
-      in_dir, output_dir, tokenizer, subset)
->>>>>>> 0db8dbbf
+    subset_dir = os.path.join(output_dir, subset)
+    os.makedirs(subset_dir, exist_ok=True)
+    example_ids, num_entries = preprocess_data(subset_dir, tokenizer, subset)
 
     if num_entries != librispeech_example_counts[subset]:
       raise ValueError('Preprocessed dataframe final count not equal to '
