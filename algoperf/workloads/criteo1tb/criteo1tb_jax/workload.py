--- conflicted
+++ resolved
@@ -10,13 +10,8 @@
 
 from algoperf import param_utils, spec
 from algoperf.workloads.criteo1tb.criteo1tb_jax import models
-<<<<<<< HEAD
 from algoperf import jax_sharding_utils
-from algoperf.workloads.criteo1tb.workload import \
-    BaseCriteo1TbDlrmSmallWorkload
-=======
 from algoperf.workloads.criteo1tb.workload import BaseCriteo1TbDlrmSmallWorkload
->>>>>>> 51eb65fe
 
 
 class Criteo1TbDlrmSmallWorkload(BaseCriteo1TbDlrmSmallWorkload):
@@ -139,7 +134,6 @@
     return logits_batch, None
 
   @functools.partial(
-<<<<<<< HEAD
       jax.jit,
       in_shardings=(
           jax_sharding_utils.get_replicate_sharding(),
@@ -150,16 +144,6 @@
   def _eval_batch_jitted(self,
                          params: spec.ParameterContainer,
                          batch: Dict[str, spec.Tensor]) -> spec.Tensor:
-=======
-    jax.pmap,
-    axis_name='batch',
-    in_axes=(None, 0, 0),
-    static_broadcasted_argnums=(0,),
-  )
-  def _eval_batch_pmapped(
-    self, params: spec.ParameterContainer, batch: Dict[str, spec.Tensor]
-  ) -> spec.Tensor:
->>>>>>> 51eb65fe
     logits, _ = self.model_fn(
       params,
       batch,
@@ -181,13 +165,7 @@
   ) -> spec.Tensor:
     # We do NOT psum inside of _eval_batch_pmapped, so the returned tensor of
     # shape (local_device_count,) will all be different values.
-<<<<<<< HEAD
     return np.array(self._eval_batch_jitted(params, batch), dtype=np.float64)
-=======
-    return np.array(
-      self._eval_batch_pmapped(params, batch).sum(), dtype=np.float64
-    )
->>>>>>> 51eb65fe
 
 
 class Criteo1TbDlrmSmallTestWorkload(Criteo1TbDlrmSmallWorkload):
