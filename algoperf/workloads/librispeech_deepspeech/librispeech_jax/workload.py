--- conflicted
+++ resolved
@@ -8,18 +8,11 @@
 import numpy as np
 from flax import jax_utils
 
-<<<<<<< HEAD
 from algoperf import param_utils
 from algoperf import spec
 from algoperf import jax_sharding_utils
 from algoperf.workloads.librispeech_conformer.librispeech_jax.workload import \
     LibriSpeechConformerWorkload
-=======
-from algoperf import param_utils, spec
-from algoperf.workloads.librispeech_conformer.librispeech_jax.workload import (
-  LibriSpeechConformerWorkload,
-)
->>>>>>> 51eb65fe
 from algoperf.workloads.librispeech_deepspeech.librispeech_jax import models
 
 
@@ -50,14 +43,8 @@
       *fake_input_batch,
     )
 
-<<<<<<< HEAD
     model_state = {'batch_stats': variables['batch_stats']
                   } if not self.layernorm_everywhere else {}
-=======
-    model_state = (
-      variables['batch_stats'] if not self.layernorm_everywhere else {}
-    )
->>>>>>> 51eb65fe
     params = variables['params']
     self._param_shapes = param_utils.jax_param_shapes(params)
     self._param_types = param_utils.jax_param_types(self._param_shapes)
