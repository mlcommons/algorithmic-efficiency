--- conflicted
+++ resolved
@@ -10,14 +10,10 @@
 from algoperf import sharding_utils
 from algoperf import spec
 from algoperf.workloads.lm.workload import BaseLmWorkload
-<<<<<<< HEAD
 from algoperf.workloads.lm.lm_jax.models import LinearModel
 from algoperf.workloads.lm.input_pipeline import get_hf_dataloader, get_lm_dataset
-=======
 from algoperf.workloads.lm.lm_jax.nanodo_model import (
     TransformerDo, DoConfig, init_rope, apply_rope)
-from algoperf.workloads.lm.input_pipeline import get_hf_dataloader
->>>>>>> 706d9f74
 
 
 class LmWorkload(BaseLmWorkload):
@@ -63,15 +59,7 @@
       rng: spec.RandomState,
       dropout_rate: Optional[float] = None,
       aux_dropout_rate: Optional[float] = None) -> spec.ModelInitState:
-    
-<<<<<<< HEAD
-    model = LinearModel(vocab_size=self._vocab_size)
-    input_shape = (1, self._seq_len, self._vocab_size)
-    params_rng, init_rng = jax.random.split(rng)
-    variables = jax.jit(model.init)({'params': params_rng},
-                                  jnp.ones(input_shape, jnp.float32))
-    params = variables['params'] 
-=======
+
     # Initialize NanoDO transformer model
     cfg = DoConfig(
         D=512,  # model dim
@@ -84,20 +72,15 @@
     )
     self._model = TransformerDo(cfg)
     input_shape = (1, self._seq_len)  # For token IDs
-    
+
     params_rng, init_rng = jax.random.split(rng)
-    variables = jax.jit(self._model.init)({'params': params_rng}, 
+    variables = jax.jit(self._model.init)({'params': params_rng},
                                         jnp.ones(input_shape, jnp.int32))
     params = variables['params']
->>>>>>> 706d9f74
     self._param_shapes = param_utils.jax_param_shapes(params)
     self._param_types = param_utils.jax_param_types(self._param_shapes)
     params = sharding_utils.shard_replicated(params)
     model_state = None
-<<<<<<< HEAD
-    self._model = model
-=======
->>>>>>> 706d9f74
     return params, model_state
 
   def model_fn(
@@ -108,38 +91,16 @@
       mode: spec.ForwardPassMode,
       rng: spec.RandomState,
       update_batch_norm: bool) -> Tuple[spec.Tensor, spec.ModelAuxiliaryState]:
-    
-<<<<<<< HEAD
-    del mode, rng, update_batch_norm, model_state 
-    inputs = jax.nn.one_hot(batch['inputs'], self._vocab_size, axis=-1)
-=======
     del mode, rng, update_batch_norm, model_state
     inputs = batch['inputs']
-    
     # Convert one-hot inputs to token IDs if needed
     if inputs.ndim == 3:  # one-hot encoded
       inputs = jnp.argmax(inputs, axis=-1)
-    
->>>>>>> 706d9f74
     logits = self._model.apply({'params': params}, inputs)
     return logits, None
 
   def loss_fn(
       self,
-<<<<<<< HEAD
-      label_batch: spec.Tensor,  # One-hot labels.
-      logits_batch: spec.Tensor, # Dense logits.
-      mask_batch: Optional[spec.Tensor] = None,
-      label_smoothing: Optional[float] = 0.0) -> Dict[str, spec.Tensor]: 
-    del mask_batch, label_smoothing
-    logits_flat = logits_batch.reshape(-1, self._vocab_size)
-    targets = jax.nn.one_hot(label_batch, self._vocab_size, axis=-1)
-    targets_flat = targets.reshape(-1, self._vocab_size)
-    # Cross-entropy loss
-    loss = -jnp.sum(targets_flat * jax.nn.log_softmax(logits_flat, axis=-1))
-    n_valid_examples = logits_flat.shape[0]
-    return {'summed': loss, 'n_valid_examples': n_valid_examples}
-=======
       label_batch: spec.Tensor,
       logits_batch: spec.Tensor,
       mask_batch: Optional[spec.Tensor] = None,
@@ -148,33 +109,32 @@
     # Convert one-hot labels to token IDs if needed
     if len(label_batch.shape) == len(logits_batch.shape):  # one-hot
       label_batch = jnp.argmax(label_batch, axis=-1)
-    
+
     # Reshape for sequence modeling
     logits = logits_batch.reshape(-1, logits_batch.shape[-1])
     labels = label_batch.reshape(-1)
-    
+
     # Compute cross-entropy loss
     loss = -jnp.sum(
         jax.nn.log_softmax(logits)[jnp.arange(labels.shape[0]), labels])
-    
+
     if mask_batch is not None:
       mask = mask_batch.reshape(-1)
       loss = loss * mask
       n_valid = mask.sum()
     else:
       n_valid = labels.shape[0]
-    
+
     return {
         'summed': loss,
         'n_valid_examples': n_valid,
         'per_example': loss / n_valid  # Return per-token loss
     }
->>>>>>> 706d9f74
 
   def is_output_params(self, param_name: str) -> bool:
     """Return whether the given parameter is an output parameter."""
-    return param_name.contains('output') 
-    
+    return param_name.contains('output')
+
   def _eval_batch(self,
                   params: spec.ParameterContainer,
                   batch: Dict[str, spec.Tensor],
@@ -184,7 +144,7 @@
     logits, _ = self.model_fn(
         params, batch, model_state, spec.ForwardPassMode.EVAL, rng, False)
     targets = batch['targets']
-    
+
     # Calculate cross-entropy loss
     loss = -jnp.sum(targets * jax.nn.log_softmax(logits, axis=-1))
     return loss