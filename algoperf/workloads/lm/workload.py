"""LM workload parent class."""

import abc
import math
import os
from typing import Dict, Optional

from absl import flags
import jax
import torch.distributed as dist

from algoperf import spec
from algoperf.workloads.lm import input_pipeline
from algoperf.workloads.lm.input_pipeline import get_hf_dataloader

FLAGS = flags.FLAGS

USE_PYTORCH_DDP = "LOCAL_RANK" in os.environ


class BaseLmWorkload(spec.Workload):
<<<<<<< HEAD
    """LM workload."""

    _vocab_size: int = 50257
    _seq_len: int = 512

    def __init__(self) -> None:
        pass

    @property
    def target_metric_name(self) -> str:
        """The name of the target metric (useful for scoring/processing code)."""
        return "ppl"

    def has_reached_validation_target(self, eval_result: float) -> bool:
        return eval_result["validation/ppl"] > self.validation_target_value

    @property
    def validation_target_value(self) -> float:
        pass

    def has_reached_test_target(self, eval_result: float) -> bool:
        return eval_result["test/ppl"] > self.test_target_value

    @property
    def test_target_value(self) -> float:
        pass

    @property
    def loss_type(self) -> spec.LossType:
        return spec.LossType.SOFTMAX_CROSS_ENTROPY

    @property
    def num_train_examples(self) -> int:
        pass

    @property
    def num_eval_train_examples(self) -> int:
        pass

    @property
    def num_validation_examples(self) -> int:
        pass

    @property
    def num_test_examples(self) -> int:
        pass

    @property
    def eval_batch_size(self) -> int:
        return 8

    @property
    def train_mean(self):
        raise NotImplementedError

    @property
    def train_stddev(self):
        raise NotImplementedError

    @property
    def max_allowed_runtime_sec(self) -> int:
        pass

    @property
    def eval_period_time_sec(self) -> int:
        pass

    @property
    def step_hint(self) -> int:
        """Approx. steps the baseline can do in the allowed runtime budget."""
        # FIXME: should replace this with a real value later.
        return 10000

    @property
    def pre_ln(self) -> bool:
        return True

    @property
    def attention_temp(self) -> float:
        return 1.0

    @property
    def activation(self) -> str:
        return "silu"

    @property
    def glu(self) -> bool:
        return True

    @abc.abstractmethod
    def _build_input_queue(
        self,
        data_rng: jax.random.PRNGKey,
        split: str,
        data_dir: str,
        global_batch_size: int,
        num_batches: Optional[int] = None,
        repeat_final_dataset: bool = False,
    ):
        """Build an input queue for the given split."""

    @abc.abstractmethod
    def _eval_batch(
        self,
        params: spec.ParameterContainer,
        batch: Dict[str, spec.Tensor],
        model_state: spec.ModelAuxiliaryState,
        rng: spec.RandomState,
    ) -> spec.Tensor:
        """Evaluate the model on a single batch."""

    def _eval_model_on_split(
        self,
        split: str,
        num_examples: int,
        global_batch_size: int,
        params: spec.ParameterContainer,
        model_state: spec.ModelAuxiliaryState,
        rng: spec.RandomState,
        data_dir: str,
        global_step: int = 0,
    ) -> Dict[str, float]:
        """Run a full evaluation of the model."""
        num_batches = int(math.ceil(num_examples / global_batch_size))
        if split not in self._eval_iters:
            # These iterators will repeat indefinitely.
            self._eval_iters[split] = self._build_input_queue(
                rng,
                split,
                data_dir,
                global_batch_size,
                num_batches,
                repeat_final_dataset=True,
            )

        loss = 0.0
        for _ in range(num_batches):
            eval_batch = next(self._eval_iters[split])
            loss += self._eval_batch(params, eval_batch, model_state, rng)
        if USE_PYTORCH_DDP:
            dist.all_reduce(loss)
        mean_loss = loss.item() / num_examples
        return {"loss": mean_loss}

    # Does NOT apply regularization, which is left to the submitter to do in
    # `update_params`.
    def loss_fn(
        self,
        label_batch: spec.Tensor,  # Dense or one-hot labels.
        logits_batch: spec.Tensor,
        mask_batch: Optional[spec.Tensor] = None,
        label_smoothing: float = 0.0,
    ) -> Dict[str, spec.Tensor]:  # differentiable
        """Evaluate the (masked) loss function at (label_batch, logits_batch).

        Return {'summed': scalar summed loss, 'n_valid_examples': scalar number of
        valid examples in batch, 'per_example': 1-d array of per-example losses}
        (not synced across devices).
        """
        pass
=======
  """LM workload."""

  _vocab_size: int = 50257
  _seq_len: int = 5
  warmup_factor: float = 0.1

  def __init__(self) -> None:
    super().__init__()
    self._param_shapes = None
    self._param_types = None

  @property
  def target_metric_name(self) -> str:
    """The name of the target metric (useful for scoring/processing code)."""
    return 'ppl'

  def has_reached_validation_target(self, eval_result: float) -> bool:
    return eval_result['validation/ppl'] > self.validation_target_value

  @property
  def validation_target_value(self) -> float:
    return 20.0  # Target perplexity

  def has_reached_test_target(self, eval_result: Dict[str, float]) -> bool:
    return eval_result['test/ppl'] <= self.test_target_value

  @property
  def test_target_value(self) -> float:
    return 20.0  # Target perplexity

  @property
  def loss_type(self) -> spec.LossType:
    return spec.LossType.SOFTMAX_CROSS_ENTROPY

  @property
  def num_train_examples(self) -> int:
    return 1000000  # Example size

  @property
  def num_eval_train_examples(self) -> int:
    return 10000  # Subset for evaluation

  @property
  def num_validation_examples(self) -> int:
    return 50000 

  @property
  def num_test_examples(self) -> int:
    return 50000

  @property
  def eval_batch_size(self) -> int:
    return 8

  @property
  def train_mean(self):
    raise NotImplementedError

  @property
  def train_stddev(self):
    raise NotImplementedError

  @property
  def max_allowed_runtime_sec(self) -> int:
    return 3600 * 4  # 4 hours

  @property
  def eval_period_time_sec(self) -> int:
    return 600  # 10 minutes

  @property
  def step_hint(self) -> int:
    """Approx. steps the baseline can do in the allowed runtime budget."""
    return 100000

  @property
  def pre_ln(self) -> bool:
    return True

  @property
  def attention_temp(self) -> float:
    return 1.0

  @property
  def activation(self) -> str:
    return 'silu'

  @property
  def glu(self) -> bool:
    return True

  @abc.abstractmethod
  def _build_input_queue(self,
                         data_rng: jax.random.PRNGKey,
                         split: str,
                         data_dir: str,
                         global_batch_size: int,
                         num_batches: Optional[int] = None,
                         repeat_final_dataset: bool = False):
    """Build an input queue for the given split."""

  def _eval_batch(self,
                  params: spec.ParameterContainer,
                  batch: Dict[str, spec.Tensor],
                  model_state: spec.ModelAuxiliaryState,
                  rng: spec.RandomState) -> spec.Tensor:
    """Evaluate the model on a single batch."""
    logits, _ = self.model_fn(
        params,
        batch,
        model_state,
        spec.ForwardPassMode.EVAL,
        rng,
        update_batch_norm=False)
    
    loss_dict = self.loss_fn(batch['targets'], logits)
    return loss_dict['summed']

  def _eval_model_on_split(self,
                           split: str,
                           num_examples: int,
                           global_batch_size: int,
                           params: spec.ParameterContainer,
                           model_state: spec.ModelAuxiliaryState,
                           rng: spec.RandomState,
                           data_dir: str,
                           global_step: int = 0) -> Dict[str, float]:
    """Run a full evaluation of the model."""
    num_batches = int(math.ceil(num_examples / global_batch_size))
    if split not in self._eval_iters:
      # These iterators will repeat indefinitely.
      self._eval_iters[split] = self._build_input_queue(
          rng,
          split,
          data_dir,
          global_batch_size,
          num_batches,
          repeat_final_dataset=True)

    loss = 0.0
    for _ in range(num_batches):
      eval_batch = next(self._eval_iters[split])
      loss += self._eval_batch(params, eval_batch, model_state, rng)
    if USE_PYTORCH_DDP:
      dist.all_reduce(loss)
    mean_loss = loss.item() / num_examples
    return {'loss': mean_loss}

  # Does NOT apply regularization, which is left to the submitter to do in
  # `update_params`.
  @abc.abstractmethod
  def loss_fn(
      self,
      label_batch: spec.Tensor,
      logits_batch: spec.Tensor,
      mask_batch: Optional[spec.Tensor] = None,
      label_smoothing: float = 0.0) -> Dict[str, spec.Tensor]:
    """Compute cross-entropy loss for language modeling."""
>>>>>>> 706d9f74
<|MERGE_RESOLUTION|>--- conflicted
+++ resolved
@@ -19,168 +19,6 @@
 
 
 class BaseLmWorkload(spec.Workload):
-<<<<<<< HEAD
-    """LM workload."""
-
-    _vocab_size: int = 50257
-    _seq_len: int = 512
-
-    def __init__(self) -> None:
-        pass
-
-    @property
-    def target_metric_name(self) -> str:
-        """The name of the target metric (useful for scoring/processing code)."""
-        return "ppl"
-
-    def has_reached_validation_target(self, eval_result: float) -> bool:
-        return eval_result["validation/ppl"] > self.validation_target_value
-
-    @property
-    def validation_target_value(self) -> float:
-        pass
-
-    def has_reached_test_target(self, eval_result: float) -> bool:
-        return eval_result["test/ppl"] > self.test_target_value
-
-    @property
-    def test_target_value(self) -> float:
-        pass
-
-    @property
-    def loss_type(self) -> spec.LossType:
-        return spec.LossType.SOFTMAX_CROSS_ENTROPY
-
-    @property
-    def num_train_examples(self) -> int:
-        pass
-
-    @property
-    def num_eval_train_examples(self) -> int:
-        pass
-
-    @property
-    def num_validation_examples(self) -> int:
-        pass
-
-    @property
-    def num_test_examples(self) -> int:
-        pass
-
-    @property
-    def eval_batch_size(self) -> int:
-        return 8
-
-    @property
-    def train_mean(self):
-        raise NotImplementedError
-
-    @property
-    def train_stddev(self):
-        raise NotImplementedError
-
-    @property
-    def max_allowed_runtime_sec(self) -> int:
-        pass
-
-    @property
-    def eval_period_time_sec(self) -> int:
-        pass
-
-    @property
-    def step_hint(self) -> int:
-        """Approx. steps the baseline can do in the allowed runtime budget."""
-        # FIXME: should replace this with a real value later.
-        return 10000
-
-    @property
-    def pre_ln(self) -> bool:
-        return True
-
-    @property
-    def attention_temp(self) -> float:
-        return 1.0
-
-    @property
-    def activation(self) -> str:
-        return "silu"
-
-    @property
-    def glu(self) -> bool:
-        return True
-
-    @abc.abstractmethod
-    def _build_input_queue(
-        self,
-        data_rng: jax.random.PRNGKey,
-        split: str,
-        data_dir: str,
-        global_batch_size: int,
-        num_batches: Optional[int] = None,
-        repeat_final_dataset: bool = False,
-    ):
-        """Build an input queue for the given split."""
-
-    @abc.abstractmethod
-    def _eval_batch(
-        self,
-        params: spec.ParameterContainer,
-        batch: Dict[str, spec.Tensor],
-        model_state: spec.ModelAuxiliaryState,
-        rng: spec.RandomState,
-    ) -> spec.Tensor:
-        """Evaluate the model on a single batch."""
-
-    def _eval_model_on_split(
-        self,
-        split: str,
-        num_examples: int,
-        global_batch_size: int,
-        params: spec.ParameterContainer,
-        model_state: spec.ModelAuxiliaryState,
-        rng: spec.RandomState,
-        data_dir: str,
-        global_step: int = 0,
-    ) -> Dict[str, float]:
-        """Run a full evaluation of the model."""
-        num_batches = int(math.ceil(num_examples / global_batch_size))
-        if split not in self._eval_iters:
-            # These iterators will repeat indefinitely.
-            self._eval_iters[split] = self._build_input_queue(
-                rng,
-                split,
-                data_dir,
-                global_batch_size,
-                num_batches,
-                repeat_final_dataset=True,
-            )
-
-        loss = 0.0
-        for _ in range(num_batches):
-            eval_batch = next(self._eval_iters[split])
-            loss += self._eval_batch(params, eval_batch, model_state, rng)
-        if USE_PYTORCH_DDP:
-            dist.all_reduce(loss)
-        mean_loss = loss.item() / num_examples
-        return {"loss": mean_loss}
-
-    # Does NOT apply regularization, which is left to the submitter to do in
-    # `update_params`.
-    def loss_fn(
-        self,
-        label_batch: spec.Tensor,  # Dense or one-hot labels.
-        logits_batch: spec.Tensor,
-        mask_batch: Optional[spec.Tensor] = None,
-        label_smoothing: float = 0.0,
-    ) -> Dict[str, spec.Tensor]:  # differentiable
-        """Evaluate the (masked) loss function at (label_batch, logits_batch).
-
-        Return {'summed': scalar summed loss, 'n_valid_examples': scalar number of
-        valid examples in batch, 'per_example': 1-d array of per-example losses}
-        (not synced across devices).
-        """
-        pass
-=======
   """LM workload."""
 
   _vocab_size: int = 50257
@@ -338,5 +176,4 @@
       logits_batch: spec.Tensor,
       mask_batch: Optional[spec.Tensor] = None,
       label_smoothing: float = 0.0) -> Dict[str, spec.Tensor]:
-    """Compute cross-entropy loss for language modeling."""
->>>>>>> 706d9f74
+    """Compute cross-entropy loss for language modeling."""