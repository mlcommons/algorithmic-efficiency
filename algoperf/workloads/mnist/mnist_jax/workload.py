"""MNIST workload implemented in Jax."""

import functools
from typing import Any, Dict, Optional, Tuple

import jax
import jax.numpy as jnp
import optax
from flax import jax_utils
from flax import linen as nn
from jax import lax

<<<<<<< HEAD
from algoperf import param_utils
from algoperf import jax_sharding_utils
from algoperf import spec
=======
from algoperf import param_utils, spec
>>>>>>> 51eb65fe
from algoperf.workloads.mnist.workload import BaseMnistWorkload


class _Model(nn.Module):
  @nn.compact
  def __call__(self, x: spec.Tensor, train: bool) -> spec.Tensor:
    del train
    input_size = 28 * 28
    num_hidden = 128
    num_classes = 10
    x = x.reshape((x.shape[0], input_size))
    x = nn.Dense(features=num_hidden, use_bias=True)(x)
    x = nn.sigmoid(x)
    x = nn.Dense(features=num_classes, use_bias=True)(x)
    return x


class MnistWorkload(BaseMnistWorkload):
  def init_model_fn(self, rng: spec.RandomState) -> spec.ModelInitState:
    init_val = jnp.ones((1, 28, 28, 1), jnp.float32)
    self._model = _Model()
    initial_params = self._model.init({'params': rng}, init_val, train=True)[
      'params'
    ]
    self._param_shapes = param_utils.jax_param_shapes(initial_params)
    self._param_types = param_utils.jax_param_types(self._param_shapes)
    return initial_params, None

  def is_output_params(self, param_key: spec.ParameterKey) -> bool:
    return param_key == 'Dense_1'

  def model_fn(
    self,
    params: spec.ParameterContainer,
    augmented_and_preprocessed_input_batch: Dict[str, spec.Tensor],
    model_state: spec.ModelAuxiliaryState,
    mode: spec.ForwardPassMode,
    rng: spec.RandomState,
    update_batch_norm: bool,
  ) -> Tuple[spec.Tensor, spec.ModelAuxiliaryState]:
    del model_state
    del rng
    del update_batch_norm
    train = mode == spec.ForwardPassMode.TRAIN
    logits_batch = self._model.apply(
      {'params': params},
      augmented_and_preprocessed_input_batch['inputs'],
      train=train,
    )
    return logits_batch, None

  # Does NOT apply regularization, which is left to the submitter to do in
  # `update_params`.
  def loss_fn(
    self,
    label_batch: spec.Tensor,  # Dense or one-hot labels.
    logits_batch: spec.Tensor,
    mask_batch: Optional[spec.Tensor] = None,
    label_smoothing: float = 0.0,
  ) -> Dict[str, spec.Tensor]:  # differentiable
    """Evaluate the (masked) loss function at (label_batch, logits_batch).

    Return {'summed': scalar summed loss, 'n_valid_examples': scalar number of
    valid examples in batch, 'per_example': 1-d array of per-example losses}
    (not synced across devices).
    """
    one_hot_targets = jax.nn.one_hot(label_batch, 10)
    smoothed_targets = optax.smooth_labels(one_hot_targets, label_smoothing)
    per_example_losses = -jnp.sum(
      smoothed_targets * nn.log_softmax(logits_batch), axis=-1
    )
    # `mask_batch` is assumed to be shape [batch].
    if mask_batch is not None:
      per_example_losses *= mask_batch
      n_valid_examples = mask_batch.sum()
    else:
      n_valid_examples = len(per_example_losses)
    summed_loss = per_example_losses.sum()
    return {
      'summed': summed_loss,
      'n_valid_examples': n_valid_examples,
      'per_example': per_example_losses,
    }

  @functools.partial(
<<<<<<< HEAD
      jax.jit,
      in_shardings=(
          jax_sharding_utils.get_replicate_sharding(),  # params
          jax_sharding_utils.get_batch_dim_sharding(),  # batch
          jax_sharding_utils.get_replicate_sharding(),  # model_state
          jax_sharding_utils.get_batch_dim_sharding(),  # rng
      ),
      static_argnums=(0,))
=======
    jax.pmap,
    axis_name='batch',
    in_axes=(None, 0, 0, 0, None),
    static_broadcasted_argnums=(0,),
  )
>>>>>>> 51eb65fe
  def _eval_model(
    self,
    params: spec.ParameterContainer,
    batch: Dict[str, spec.Tensor],
    model_state: spec.ModelAuxiliaryState,
    rng: spec.RandomState,
  ) -> Tuple[spec.Tensor, spec.ModelAuxiliaryState]:
    logits, _ = self.model_fn(
      params,
      batch,
      model_state,
      spec.ForwardPassMode.EVAL,
      rng,
      update_batch_norm=False,
    )
    weights = batch.get('weights')
    if weights is None:
      weights = jnp.ones(len(logits))
    accuracy = jnp.sum(
      (jnp.argmax(logits, axis=-1) == batch['targets']) * weights
    )
    summed_loss = self.loss_fn(batch['targets'], logits, weights)['summed']
    metrics = {'accuracy': accuracy, 'loss': summed_loss}
    return metrics

  def _normalize_eval_metrics(
    self, num_examples: int, total_metrics: Dict[str, Any]
  ) -> Dict[str, float]:
    """Normalize eval metrics."""
    return jax.tree.map(lambda x: float(x.item() / num_examples), total_metrics)<|MERGE_RESOLUTION|>--- conflicted
+++ resolved
@@ -8,15 +8,13 @@
 import optax
 from flax import jax_utils
 from flax import linen as nn
-from jax import lax
+import jax
+import jax.numpy as jnp
+import optax
 
-<<<<<<< HEAD
 from algoperf import param_utils
 from algoperf import jax_sharding_utils
 from algoperf import spec
-=======
-from algoperf import param_utils, spec
->>>>>>> 51eb65fe
 from algoperf.workloads.mnist.workload import BaseMnistWorkload
 
 
@@ -102,7 +100,6 @@
     }
 
   @functools.partial(
-<<<<<<< HEAD
       jax.jit,
       in_shardings=(
           jax_sharding_utils.get_replicate_sharding(),  # params
@@ -111,13 +108,6 @@
           jax_sharding_utils.get_batch_dim_sharding(),  # rng
       ),
       static_argnums=(0,))
-=======
-    jax.pmap,
-    axis_name='batch',
-    in_axes=(None, 0, 0, 0, None),
-    static_broadcasted_argnums=(0,),
-  )
->>>>>>> 51eb65fe
   def _eval_model(
     self,
     params: spec.ParameterContainer,
