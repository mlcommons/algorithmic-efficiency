--- conflicted
+++ resolved
@@ -16,12 +16,7 @@
 
 
 def get_batch_size(workload_name):
-<<<<<<< HEAD
   batch_sizes = {"wmt_jax": 128}
-=======
-  # Return the global batch size.
-  batch_sizes = {"wmt": 16}
->>>>>>> c36557c7
   return batch_sizes[workload_name]
 
 
