import jax
import numpy as np
import pytest

from algorithmic_efficiency.workloads.cifar.cifar_jax.workload import \
    CifarWorkload as JaxCifarWorkload
from algorithmic_efficiency.workloads.cifar.cifar_pytorch.workload import \
    CifarWorkload as PyTorchCifarWorkload
from algorithmic_efficiency.workloads.criteo1tb.criteo1tb_jax.workload import \
    Criteo1TbDlrmSmallWorkload as JaxDLRMWorkload
from algorithmic_efficiency.workloads.criteo1tb.criteo1tb_pytorch.workload import \
    Criteo1TbDlrmSmallWorkload as PyTorchDLRMPyTorch
from algorithmic_efficiency.workloads.imagenet_resnet.imagenet_jax.workload import \
    ImagenetResNetWorkload as JaxImagenetResNetWorkload
from algorithmic_efficiency.workloads.imagenet_resnet.imagenet_pytorch.workload import \
    ImagenetResNetWorkload as PyTorchImagenetResNetWorkload
from algorithmic_efficiency.workloads.imagenet_vit.imagenet_jax.workload import \
    ImagenetVitWorkload as JaxImagenetViTWorkload
from algorithmic_efficiency.workloads.imagenet_vit.imagenet_pytorch.workload import \
    ImagenetVitWorkload as PyTorchImagenetViTWorkload
from algorithmic_efficiency.workloads.mnist.mnist_jax.workload import \
    MnistWorkload as JaxMnistWorkload
from algorithmic_efficiency.workloads.mnist.mnist_pytorch.workload import \
    MnistWorkload as PyTorchMnistWorkload
from algorithmic_efficiency.workloads.ogbg.ogbg_jax.workload import \
    OgbgWorkload as JaxOgbgWorkload
from algorithmic_efficiency.workloads.ogbg.ogbg_pytorch.workload import \
    OgbgWorkload as PyTorchOgbgWorkload
from algorithmic_efficiency.workloads.wmt.wmt_jax.workload import \
    WmtWorkload as JaxWmtWorkload
from algorithmic_efficiency.workloads.wmt.wmt_pytorch.workload import \
    WmtWorkload as PyTorchWmtWorkload

<<<<<<< HEAD
WORKLOADS = ['mnist', 'criteo1tb', 'cifar', 'imagenet_resnet', 'imagenet_vit', 'wmt']
=======
WORKLOADS = ['mnist', 'cifar', 'imagenet_resnet', 'imagenet_vit', 'wmt', 'ogbg']
>>>>>>> 905a2f14


# Ideally we would match the shapes layer-wise, but for that we
# have to ensure the exact same order of the shapes and that the
# shapes of the weights of the same layer type actually match between
# Jax and PyTorch, which is not always the case.
@pytest.mark.parametrize('workload', WORKLOADS)
def test_param_shapes(workload):
  jax_workload, pytorch_workload = get_workload(workload)
  # Compare number of parameter tensors of both models.
  jax_param_shapes = jax.tree_leaves(jax_workload.param_shapes.unfreeze())
  pytorch_param_shapes = jax.tree_leaves(pytorch_workload.param_shapes)
  assert len(jax_param_shapes) == len(pytorch_param_shapes)
  # Check if total number of params deduced from shapes match.
  num_jax_params = 0
  num_pytorch_params = 0
  for jax_shape, pytorch_shape in zip(jax_param_shapes, pytorch_param_shapes):
    num_jax_params += np.prod(jax_shape.shape_tuple)
    num_pytorch_params += np.prod(pytorch_shape.shape_tuple)
  assert num_jax_params == num_pytorch_params


def get_workload(workload):
  if workload == 'mnist':
    # Init Jax workload.
    jax_workload = JaxMnistWorkload()
    # Init PyTorch workload.
    pytorch_workload = PyTorchMnistWorkload()
  elif workload == 'cifar':
    # Init Jax workload.
    jax_workload = JaxCifarWorkload()
    # Init PyTorch workload.
    pytorch_workload = PyTorchCifarWorkload()
  elif workload == 'imagenet_resnet':
    # Init Jax workload.
    jax_workload = JaxImagenetResNetWorkload()
    # Init PyTorch workload.
    pytorch_workload = PyTorchImagenetResNetWorkload()
  elif workload == 'imagenet_vit':
    # Init Jax workload.
    jax_workload = JaxImagenetViTWorkload()
    # Init PyTorch workload.
    pytorch_workload = PyTorchImagenetViTWorkload()
  elif workload == 'wmt':
    # Init Jax workload.
    jax_workload = JaxWmtWorkload()
    jax_workload._global_batch_size = 128
    # Init PyTorch workload.
    pytorch_workload = PyTorchWmtWorkload()
<<<<<<< HEAD
  elif workload == 'criteo1tb':
    jax_workload = JaxDLRMWorkload() 
    pytorch_workload = PyTorchDLRMPyTorch()
=======
  elif workload == 'ogbg':
    # Init Jax workload.
    jax_workload = JaxOgbgWorkload()
    # Init PyTorch workload.
    pytorch_workload = PyTorchOgbgWorkload()
>>>>>>> 905a2f14
  else:
    raise ValueError(f'Workload {workload} is not available.')
  _ = jax_workload.init_model_fn(jax.random.PRNGKey(0))
  _ = pytorch_workload.init_model_fn([0])
  return jax_workload, pytorch_workload<|MERGE_RESOLUTION|>--- conflicted
+++ resolved
@@ -31,12 +31,8 @@
 from algorithmic_efficiency.workloads.wmt.wmt_pytorch.workload import \
     WmtWorkload as PyTorchWmtWorkload
 
-<<<<<<< HEAD
-WORKLOADS = ['mnist', 'criteo1tb', 'cifar', 'imagenet_resnet', 'imagenet_vit', 'wmt']
-=======
-WORKLOADS = ['mnist', 'cifar', 'imagenet_resnet', 'imagenet_vit', 'wmt', 'ogbg']
->>>>>>> 905a2f14
 
+WORKLOADS = ['mnist', 'criteo1tb', 'cifar', 'imagenet_resnet', 'imagenet_vit', 'wmt', 'ogbg']
 
 # Ideally we would match the shapes layer-wise, but for that we
 # have to ensure the exact same order of the shapes and that the
@@ -85,17 +81,14 @@
     jax_workload._global_batch_size = 128
     # Init PyTorch workload.
     pytorch_workload = PyTorchWmtWorkload()
-<<<<<<< HEAD
   elif workload == 'criteo1tb':
     jax_workload = JaxDLRMWorkload() 
     pytorch_workload = PyTorchDLRMPyTorch()
-=======
   elif workload == 'ogbg':
     # Init Jax workload.
     jax_workload = JaxOgbgWorkload()
     # Init PyTorch workload.
     pytorch_workload = PyTorchOgbgWorkload()
->>>>>>> 905a2f14
   else:
     raise ValueError(f'Workload {workload} is not available.')
   _ = jax_workload.init_model_fn(jax.random.PRNGKey(0))
