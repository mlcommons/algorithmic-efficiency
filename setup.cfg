###############################################################################
#                      MLCommons Algorithmic Efficiency.                      #
###############################################################################

[metadata]
name = algorithmic_efficiency
version = attr: algorithmic_efficiency.__version__
description = MLCommons Algorithmic Efficiency
url = https://github.com/mlcommons/algorithmic-efficiency
author = MLCommons Algorithmic Efficiency
author_email = algorithms@mlcommons.org
license = Apache 2.0
long_description = file: README.md
long_description_content_type = text/markdown
keywords = algorithmic-efficiency, machine-learning, deep-learning,
  optimization, benchmarking, training-methods
platforms = any
classifiers =
  Development Status :: 3 - Alpha
  Intended Audience :: Developers
  Intended Audience :: Science/Research
  License :: OSI Approved :: Apache Software License
  Operating System :: OS Independent
  Programming Language :: Python :: 3.7
  Programming Language :: Python :: 3.8
  Programming Language :: Python :: 3.9
  Programming Language :: Python :: 3.10
  Topic :: Scientific/Engineering :: Artificial Intelligence

[options]
zip_safe = False
packages = find:
include_package_data = True
setup_requires =
  setuptools_scm
# Dependencies of the project:
install_requires =
  absl-py==0.14.0
  numpy>=1.19.2
  pandas>=1.3.1
  six>=1.15.0
<<<<<<< HEAD
  psutil>=5.9.0
  gputil>=1.4.0
=======
  tensorflow-cpu==2.5.0
  tensorflow_datasets==4.4.0
>>>>>>> c36557c7
python_requires = >=3.7


###############################################################################
#                           Additional Dependencies                           #
###############################################################################

[options.extras_require]
# Add extra dependencies, e.g. to run tests or for the different frameworks.
# Use as `pip install -e '.[jax_gpu]' -f https://storage.googleapis.com/jax-releases/jax_releases.html`
# or `pip install -e '.[dev]'`

# Bundled installs #

# All workloads
full =
  %(librispeech)s
  %(wmt)s

# All workloads plus development dependencies
full_dev =
  %(full)s
  %(dev)s

# Dependencies for developing the package
dev =
  isort
  pylint
  pytest
  yapf

# Workloads #
gnn =
  jraph==0.0.2.dev
  scikit-learn==1.0.1
  clu==0.0.6

librispeech =
  ctcdecode>=1.0.2
  levenshtein>=0.12.0
  librosa>=0.8.1

wmt =
  sentencepiece

# Frameworks #

# JAX Core
jax_core_deps =
  flax==0.3.5
  optax==0.0.9

# JAX CPU
jax_cpu =
  %(jax_core_deps)s
  jax==0.2.28
  jaxlib==0.1.76

# JAX GPU
jax_gpu =
  %(jax_core_deps)s
  jax[cuda]==0.2.28
  jaxlib==0.1.76+cuda11.cudnn82

# PyTorch
pytorch =
  torch==1.10.2+cu113
  torchvision==0.11.3+cu113


###############################################################################
#                           Linting Configurations                            #
###############################################################################

# yapf configuration
[yapf]
based_on_style = yapf
each_dict_entry_on_separate_line = false
split_all_top_level_comma_separated_values = true


# isort configuration
[isort]
profile=google


# pylint configuration
[pylint.MASTER]
persistent=no  # Pickle collected data for later comparisons.
cache-size=500  # Set the cache size for astng objects.
# Ignore Py3 files
ignore=get_references_web.py,get_references_web_single_group.py
[pylint.REPORTS]
# Set the output format.
# output-format=sorted-text
# Put messages in a separate file for each module / package specified on the
# command line instead of printing them on stdout. Reports (if any) will be
# written in a file name "pylint_global.[txt|html]".
files-output=no
# Tells whether to display a full report or only the messages.
reports=no
# Disable the report(s) with the given id(s).
disable-report=R0001,R0002,R0003,R0004,R0101,R0102,R0201,R0202,R0220,R0401,R0402,R0701,R0801,R0901,R0902,R0903,R0904,R0911,R0912,R0913,R0914,R0915,R0921,R0922,R0923
# Error message template (continued on second line)
msg-template={msg_id}:{line:3} {obj}: {msg} [{symbol}]
[pylint.'MESSAGES CONTROL']
# List of checkers and warnings to enable.
enable=indexing-exception,old-raise-syntax


[pylint.BASIC]
# Required attributes for module, separated by a comma
required-attributes=
# Regular expression which should only match the name
# of functions or classes which do not require a docstring.
no-docstring-rgx=(__.*__|main)
# Min length in lines of a function that requires a docstring.
docstring-min-length=10
# Regular expression which should only match correct module names. The
# leading underscore is sanctioned for private modules by Google's style
# guide.
#
# There are exceptions to the basic rule (_?[a-z][a-z0-9_]*) to cover
# requirements of Python's module system.
module-rgx=^(_?[a-z][a-z0-9_]*)|__init__$
# Regular expression which should only match correct module level names
const-rgx=^(_?[A-Z][A-Z0-9_]*|__[a-z0-9_]+__|_?[a-z][a-z0-9_]*)$
# Regular expression which should only match correct class attribute
class-attribute-rgx=^(_?[A-Z][A-Z0-9_]*|__[a-z0-9_]+__|_?[a-z][a-z0-9_]*)$
# Regular expression which should only match correct class names
class-rgx=^_?[A-Z][a-zA-Z0-9]*$
# Regular expression which should only match correct function names.
# 'camel_case' and 'snake_case' group names are used for consistency of naming
# styles across functions and methods.
function-rgx=^(?:(?P<exempt>setUp|tearDown|setUpModule|tearDownModule)|(?P<camel_case>_?[A-Z][a-zA-Z0-9]*)|(?P<snake_case>_?[a-z][a-z0-9_]*))$
# Regular expression which should only match correct method names.
# 'camel_case' and 'snake_case' group names are used for consistency of naming
# styles across functions and methods. 'exempt' indicates a name which is
# consistent with all naming styles.
method-rgx=(?x)
  ^(?:(?P<exempt>_[a-z0-9_]+__|runTest|setUp|tearDown|setUpTestCase
         |tearDownTestCase|setupSelf|tearDownClass|_testDatasetSize|setUpClass
         |(test|assert)_*[A-Z0-9][a-zA-Z0-9_]*|next)
     |(?P<camel_case>_{0,2}[A-Z][a-zA-Z0-9_]*)
     |(?P<snake_case>_{0,2}[a-z][a-z0-9_]*))$
# Regular expression which should only match correct instance attribute names
attr-rgx=^_{0,2}[a-z][a-z0-9_]*$
# Regular expression which should only match correct argument names
argument-rgx=^[a-z][a-z0-9_]*$
# Regular expression which should only match correct variable names
variable-rgx=^[a-z][a-z0-9_]*$
# Regular expression which should only match correct list comprehension /
# generator expression variable names
inlinevar-rgx=^[a-z][a-z0-9_]*$
# Good variable names which should always be accepted, separated by a comma
good-names=main,_
# Bad variable names which should always be refused, separated by a comma
bad-names=
# List of builtins function names that should not be used, separated by a comma
bad-functions=input,apply,reduce
# List of decorators that define properties, such as abc.abstractproperty.
property-classes=abc.abstractproperty
[pylint.TYPECHECK]
# Tells whether missing members accessed in mixin class should be ignored. A
# mixin class is detected if its name ends with "mixin" (case insensitive).
ignore-mixin-members=yes
# List of decorators that create context managers from functions, such as
# contextlib.contextmanager.
contextmanager-decorators=contextlib.contextmanager,contextlib2.contextmanager
[pylint.VARIABLES]
# Tells whether we should check for unused import in __init__ files.
init-import=no
# A regular expression matching names used for dummy variables (i.e. not used).
dummy-variables-rgx=^\*{0,2}(_$|unused_|dummy_)
# List of additional names supposed to be defined in builtins. Remember that
# you should avoid to define new builtins when possible.
additional-builtins=
[pylint.CLASSES]
# List of method names used to declare (i.e. assign) instance attributes.
defining-attr-methods=__init__,__new__,setUp
# "class_" is also a valid for the first argument to a class method.
valid-classmethod-first-arg=cls,class_
[pylint.EXCEPTIONS]
overgeneral-exceptions=StandardError,Exception,BaseException
[pylint.IMPORTS]
# Deprecated modules which should not be used, separated by a comma
deprecated-modules=regsub,TERMIOS,Bastion,rexec,sets
[pylint.FORMAT]
# List of checkers and warnings to disable.
disable=abstract-method,access-member-before-definition,arguments-differ,assignment-from-no-return,attribute-defined-outside-init,bad-mcs-classmethod-argument,bad-option-value,c-extension-no-member,consider-merging-isinstance,consider-using-dict-comprehension,consider-using-enumerate,consider-using-in,consider-using-set-comprehension,consider-using-ternary,deprecated-method,design,file-ignored,fixme,global-statement,import-error,inconsistent-return-statements,invalid-unary-operand-type,len-as-condition,locally-disabled,locally-enabled,misplaced-comparison-constant,missing-docstring,multiple-imports,no-else-return,no-member,no-name-in-module,no-self-use,no-value-for-parameter,not-an-iterable,not-context-manager,pointless-except,protected-access,redefined-argument-from-local,signature-differs,similarities,simplifiable-if-expression,star-args,super-init-not-called,suppressed-message,too-many-function-args,trailing-comma-tuple,trailing-newlines,ungrouped-imports,unnecessary-pass,unsubscriptable-object,unused-argument,useless-object-inheritance,useless-return,useless-suppression,wrong-import-order,wrong-import-position,unneeded-not,unexpected-keyword-arg,redundant-keyword-arg,unspecified-encoding,logging-fstring-interpolation,consider-using-f-string

# Maximum number of characters on a single line.
max-line-length=80
# Regexp for a line that is allowed to be longer than the limit.
# This "ignore" regex is today composed of several independent parts:
# (1) Long import lines
# (2) URLs in comments or pydocs. Detecting URLs by regex is a hard problem and
#     no amount of tweaking will make a perfect regex AFAICT. This one is a good
#     compromise.
# (3) Constant string literals at the start of files don't need to be broken
#     across lines. Allowing long paths and urls to be on a single
#     line. Also requires that the string not be a triplequoted string.
ignore-long-lines=(?x)
  (^\s*(import|from)\s
   |^\s*(\#\ )?<?(https?|ftp):\/\/[^\s\/$.?#].[^\s]*>?$
   |^[a-zA-Z_][a-zA-Z0-9_]*\s*=\s*("[^"]\S+"|'[^']\S+')
   )
# Maximum number of lines in a module
max-module-lines=99999
# String used as indentation unit. We differ from PEP8's normal 4 spaces.
indent-string='  '
# Do not warn about multiple statements on a single line for constructs like
#   if test: stmt
single-line-if-stmt=y
# Make sure : in dicts and trailing commas are checked for whitespace.
no-space-check=
[pylint.LOGGING]
# Add logging modules.
logging-modules=logging,absl.logging
[pylint.MISCELLANEOUS]
# Maximum line length for lambdas
short-func-length=1
# List of module members that should be marked as deprecated.
# All of the string functions are listed in 4.1.4 Deprecated string functions
# in the Python 2.4 docs.
deprecated-members=string.atof,string.atoi,string.atol,string.capitalize,string.expandtabs,string.find,string.rfind,string.index,string.rindex,string.count,string.lower,string.split,string.rsplit,string.splitfields,string.join,string.joinfields,string.lstrip,string.rstrip,string.strip,string.swapcase,string.translate,string.upper,string.ljust,string.rjust,string.center,string.zfill,string.replace,sys.exitfunc,sys.maxint
# List of exceptions that do not need to be mentioned in the Raises section of
# a docstring.
ignore-exceptions=AssertionError,NotImplementedError,StopIteration,TypeError
# Number of spaces of indent required when the last token on the preceding line
# is an open (, [, or {.
indent-after-paren=4<|MERGE_RESOLUTION|>--- conflicted
+++ resolved
@@ -39,13 +39,10 @@
   numpy>=1.19.2
   pandas>=1.3.1
   six>=1.15.0
-<<<<<<< HEAD
   psutil>=5.9.0
   gputil>=1.4.0
-=======
   tensorflow-cpu==2.5.0
   tensorflow_datasets==4.4.0
->>>>>>> c36557c7
 python_requires = >=3.7
 
 
