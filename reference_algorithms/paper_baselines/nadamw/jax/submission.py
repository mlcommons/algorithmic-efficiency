--- conflicted
+++ resolved
@@ -1,5 +1,4 @@
 """Submission file for an NAdamW optimizer with warmup+cosine LR in Jax."""
-<<<<<<< HEAD
 # isort: off
 # We have to turn off isort here to resolve a conflict between isort and yapf.
 from typing import (Any,
@@ -12,21 +11,6 @@
                     Tuple,
                     Union)
 # isort: on
-=======
-
-import functools
-from typing import (
-  Any,
-  Callable,
-  Dict,
-  Iterator,
-  List,
-  NamedTuple,
-  Optional,
-  Tuple,
-  Union,
-)
->>>>>>> 51eb65fe
 
 import chex
 import jax
@@ -218,7 +202,6 @@
   )
   optimizer_state = opt_init_fn(params_zeros_like)
 
-<<<<<<< HEAD
   return optimizer_state, opt_update_fn
 
 
@@ -232,29 +215,6 @@
                grad_clip,
                label_smoothing):
 
-=======
-  return jax_utils.replicate(optimizer_state), opt_update_fn
-
-
-@functools.partial(
-  jax.pmap,
-  axis_name='batch',
-  in_axes=(None, None, 0, 0, 0, 0, 0, None, None),
-  static_broadcasted_argnums=(0, 1),
-  donate_argnums=(2, 3, 4),
-)
-def pmapped_train_step(
-  workload,
-  opt_update_fn,
-  model_state,
-  optimizer_state,
-  current_param_container,
-  batch,
-  rng,
-  grad_clip,
-  label_smoothing,
-):
->>>>>>> 51eb65fe
   def _loss_fn(params):
     """Loss function used for training."""
     logits, new_model_state = workload.model_fn(
@@ -332,7 +292,6 @@
     grad_clip = hyperparameters.grad_clip
   else:
     grad_clip = None
-<<<<<<< HEAD
   # Create shardings for each argument
   replicated = jax_sharding_utils.get_replicate_sharding()  # No partitioning
   sharded = jax_sharding_utils.get_batch_dim_sharding()  # Partition along batch dimension
@@ -369,20 +328,6 @@
       workload, opt_update_fn, model_state, optimizer_state,
       current_param_container, batch, rng, grad_clip,
       label_smoothing)
-=======
-  outputs = pmapped_train_step(
-    workload,
-    opt_update_fn,
-    model_state,
-    optimizer_state,
-    current_param_container,
-    batch,
-    per_device_rngs,
-    grad_clip,
-    label_smoothing,
-  )
-  new_optimizer_state, new_params, new_model_state, loss, grad_norm = outputs
->>>>>>> 51eb65fe
 
   # Log loss, grad_norm.
   if global_step % 100 == 0 and workload.metrics_logger is not None:
