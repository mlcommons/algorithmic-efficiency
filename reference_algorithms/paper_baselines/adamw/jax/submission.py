"""Submission file for an AdamW optimizer with warmup+cosine LR in Jax."""

import functools
from typing import Any, Dict, Iterator, List, Optional, Tuple

import jax
import jax.numpy as jnp
from jax.sharding import NamedSharding
from jax.sharding import PartitionSpec as P
import optax
from flax import jax_utils
from jax import lax

from algoperf import jax_sharding_utils
from algoperf import spec

_GRAD_CLIP_EPS = 1e-6


def init_optimizer_state(
  workload: spec.Workload,
  model_params: spec.ParameterContainer,
  model_state: spec.ModelAuxiliaryState,
  hyperparameters: spec.Hyperparameters,
  rng: spec.RandomState,
) -> spec.OptimizerState:
  """Creates an AdamW optimizer and a learning rate schedule."""
  del model_params
  del model_state
  del rng

  def jax_cosine_warmup(step_hint: int, hyperparameters):
    # Create learning rate schedule.
    warmup_steps = int(hyperparameters.warmup_factor * step_hint)
    warmup_fn = optax.linear_schedule(
      init_value=0.0,
      end_value=hyperparameters.learning_rate,
      transition_steps=warmup_steps,
    )
    cosine_steps = max(step_hint - warmup_steps, 1)
    cosine_fn = optax.cosine_decay_schedule(
      init_value=hyperparameters.learning_rate, decay_steps=cosine_steps
    )
    schedule_fn = optax.join_schedules(
      schedules=[warmup_fn, cosine_fn], boundaries=[warmup_steps]
    )
    return schedule_fn

  # Create optimizer + LR schedule.
  lr_schedule_fn = jax_cosine_warmup(workload.step_hint, hyperparameters)
  opt_init_fn, opt_update_fn = optax.adamw(
    learning_rate=lr_schedule_fn,
    b1=1.0 - hyperparameters.one_minus_beta1,
    b2=hyperparameters.beta2,
    eps=1e-8,
    weight_decay=hyperparameters.weight_decay,
  )
  params_zeros_like = jax.tree.map(
    lambda s: jnp.zeros(s.shape_tuple), workload.param_shapes
  )
  optimizer_state = opt_init_fn(params_zeros_like)

<<<<<<< HEAD
  return optimizer_state, opt_update_fn


def train_step(workload,
               opt_update_fn,
               model_state,
               optimizer_state,
               current_param_container,
               batch,
               rng,
               grad_clip,
               label_smoothing):

  def _loss_fn(params):
    """Loss function used for training."""
    logits, new_model_state = workload.model_fn(
        params,
        batch,
        model_state,
        spec.ForwardPassMode.TRAIN,
        rng,
        update_batch_norm=True,)
=======
  return jax_utils.replicate(optimizer_state), opt_update_fn


@functools.partial(
  jax.pmap,
  axis_name='batch',
  in_axes=(None, None, 0, 0, 0, 0, 0, None, None),
  static_broadcasted_argnums=(0, 1),
  donate_argnums=(2, 3, 4),
)
def pmapped_train_step(
  workload,
  opt_update_fn,
  model_state,
  optimizer_state,
  current_param_container,
  batch,
  rng,
  grad_clip,
  label_smoothing,
):
  def _loss_fn(params):
    """Loss function used for training."""
    logits, new_model_state = workload.model_fn(
      params,
      batch,
      model_state,
      spec.ForwardPassMode.TRAIN,
      rng,
      update_batch_norm=True,
    )
>>>>>>> 51eb65fe
    loss_dict = workload.loss_fn(
      label_batch=batch['targets'],
      logits_batch=logits,
      mask_batch=batch.get('weights'),
      label_smoothing=label_smoothing,
    )
    summed_loss = loss_dict['summed']
    n_valid_examples = loss_dict['n_valid_examples']
    return summed_loss, (n_valid_examples, new_model_state)

  grad_fn = jax.value_and_grad(_loss_fn, has_aux=True)
  (summed_loss, (n_valid_examples, new_model_state)), grad = grad_fn(
<<<<<<< HEAD
      current_param_container)

  # Compute local loss and gradients
=======
    current_param_container
  )
  # Get correct global mean loss and grad.
  (summed_loss, n_valid_examples, grad) = lax.psum(
    (summed_loss, n_valid_examples, grad), axis_name='batch'
  )
>>>>>>> 51eb65fe
  loss = summed_loss / n_valid_examples
  grad = jax.tree.map(lambda x: x / n_valid_examples, grad)

  grad_norm = jnp.sqrt(
    sum(jnp.sum(g**2) for g in jax.tree_util.tree_leaves(grad))
  )

  if grad_clip is not None:
    grad_scaling_factor = grad_clip / (grad_norm + _GRAD_CLIP_EPS)
    grad_scaling_factor = jax.lax.clamp(min=0.0, x=grad_scaling_factor, max=1.0)
    grad = jax.tree.map(lambda x: x * grad_scaling_factor, grad)

<<<<<<< HEAD
  updates, new_optimizer_state = opt_update_fn(grad, optimizer_state,
                                             current_param_container)
=======
  updates, new_optimizer_state = opt_update_fn(
    grad, optimizer_state, current_param_container
  )
>>>>>>> 51eb65fe
  updated_params = optax.apply_updates(current_param_container, updates)
  return new_optimizer_state, updated_params, new_model_state, loss, grad_norm


def update_params(
  workload: spec.Workload,
  current_param_container: spec.ParameterContainer,
  current_params_types: spec.ParameterTypeTree,
  model_state: spec.ModelAuxiliaryState,
  hyperparameters: spec.Hyperparameters,
  batch: Dict[str, spec.Tensor],
  loss_type: spec.LossType,
  optimizer_state: spec.OptimizerState,
  eval_results: List[Tuple[int, float]],
  global_step: int,
  rng: spec.RandomState,
  train_state: Optional[Dict[str, Any]] = None,
) -> spec.UpdateReturn:
  """Return (updated_optimizer_state, updated_params, updated_model_state)."""
  del current_params_types
  del loss_type
  del train_state
  del eval_results

  optimizer_state, opt_update_fn = optimizer_state
  if hasattr(hyperparameters, 'label_smoothing'):
    label_smoothing = hyperparameters.label_smoothing
  else:
    label_smoothing = 0.0
  if hasattr(hyperparameters, 'grad_clip'):
    grad_clip = hyperparameters.grad_clip
  else:
    grad_clip = None
<<<<<<< HEAD

  # Set up mesh and sharding
  mesh = jax.sharding.Mesh(jax.devices(), ('batch'))
  replicated = NamedSharding(mesh, P())  # No partitioning
  sharded = NamedSharding(mesh, P('batch'))  # Partition along batch dimension

  jitted_train_step = jax.jit(
      train_step,
      static_argnums=(0, 1),
      donate_argnums=(2, 3, 4),
      in_shardings=(
          # workload is static
          # opt_update_fn is static
          replicated,  # model_state
          replicated,  # optimizer_state
          replicated,  # current_param_container
          sharded,  # batch
          replicated,  # rng
          replicated,  # grad_clip
          replicated  # label_smoothing
      ),
      out_shardings=(
          replicated,  # new_optimizer_state
          replicated,  # updated_params
          replicated,  # new_model_state
          replicated,  # loss
          replicated  # grad_norm
      ))
  # print(batch)
  new_optimizer_state, new_params, new_model_state, loss, grad_norm = jitted_train_step(workload,
                              opt_update_fn,
                              model_state,
                              optimizer_state,
                              current_param_container,
                              batch,
                              rng,
                              grad_clip,
                              label_smoothing)
=======
  outputs = pmapped_train_step(
    workload,
    opt_update_fn,
    model_state,
    optimizer_state,
    current_param_container,
    batch,
    per_device_rngs,
    grad_clip,
    label_smoothing,
  )
  new_optimizer_state, new_params, new_model_state, loss, grad_norm = outputs
>>>>>>> 51eb65fe

  # Log loss, grad_norm.
  if global_step % 100 == 0 and workload.metrics_logger is not None:
    workload.metrics_logger.append_scalar_metrics(
<<<<<<< HEAD
        {
            'loss': loss.item(),
            'grad_norm': grad_norm.item(),
        }, global_step)
=======
      {
        'loss': loss[0],
        'grad_norm': grad_norm[0],
      },
      global_step,
    )
>>>>>>> 51eb65fe
  return (new_optimizer_state, opt_update_fn), new_params, new_model_state


def prepare_for_eval(
  workload: spec.Workload,
  current_param_container: spec.ParameterContainer,
  current_params_types: spec.ParameterTypeTree,
  model_state: spec.ModelAuxiliaryState,
  hyperparameters: spec.Hyperparameters,
  loss_type: spec.LossType,
  optimizer_state: spec.OptimizerState,
  eval_results: List[Tuple[int, float]],
  global_step: int,
  rng: spec.RandomState,
) -> spec.UpdateReturn:
  """Return (updated_optimizer_state, updated_params)."""
  del workload
  del hyperparameters
  del current_params_types
  del loss_type
  del eval_results
  del global_step
  del rng
  return (optimizer_state, current_param_container, model_state)


def get_batch_size(workload_name):
  # Return the global batch size.
  if workload_name == 'criteo1tb':
    return 262_144
  elif workload_name == 'fastmri':
    return 32
  elif workload_name == 'imagenet_resnet':
    return 1024
  elif workload_name == 'imagenet_resnet_silu':
    return 512
  elif workload_name == 'imagenet_resnet_gelu':
    return 512
  elif workload_name == 'imagenet_vit':
    return 1024
  elif workload_name == 'librispeech_conformer':
    return 256
  elif workload_name == 'librispeech_deepspeech':
    return 256
  elif workload_name == 'ogbg':
    return 512
  elif workload_name == 'wmt':
    return 128
  elif workload_name == 'mnist':
    return 16
  elif workload_name == 'cifar':
    return 32
  else:
    raise ValueError(f'Unsupported workload name: {workload_name}.')


def data_selection(
  workload: spec.Workload,
  input_queue: Iterator[Dict[str, spec.Tensor]],
  optimizer_state: spec.OptimizerState,
  current_param_container: spec.ParameterContainer,
  model_state: spec.ModelAuxiliaryState,
  hyperparameters: spec.Hyperparameters,
  global_step: int,
  rng: spec.RandomState,
) -> Dict[str, spec.Tensor]:
  """Select data from the infinitely repeating, pre-shuffled input queue.
  Each element of the queue is a batch of training examples and labels.
  """
  del workload
  del optimizer_state
  del current_param_container
  del model_state
  del hyperparameters
  del global_step
  del rng
  batch = next(input_queue)
  return batch<|MERGE_RESOLUTION|>--- conflicted
+++ resolved
@@ -60,7 +60,6 @@
   )
   optimizer_state = opt_init_fn(params_zeros_like)
 
-<<<<<<< HEAD
   return optimizer_state, opt_update_fn
 
 
@@ -83,39 +82,6 @@
         spec.ForwardPassMode.TRAIN,
         rng,
         update_batch_norm=True,)
-=======
-  return jax_utils.replicate(optimizer_state), opt_update_fn
-
-
-@functools.partial(
-  jax.pmap,
-  axis_name='batch',
-  in_axes=(None, None, 0, 0, 0, 0, 0, None, None),
-  static_broadcasted_argnums=(0, 1),
-  donate_argnums=(2, 3, 4),
-)
-def pmapped_train_step(
-  workload,
-  opt_update_fn,
-  model_state,
-  optimizer_state,
-  current_param_container,
-  batch,
-  rng,
-  grad_clip,
-  label_smoothing,
-):
-  def _loss_fn(params):
-    """Loss function used for training."""
-    logits, new_model_state = workload.model_fn(
-      params,
-      batch,
-      model_state,
-      spec.ForwardPassMode.TRAIN,
-      rng,
-      update_batch_norm=True,
-    )
->>>>>>> 51eb65fe
     loss_dict = workload.loss_fn(
       label_batch=batch['targets'],
       logits_batch=logits,
@@ -128,18 +94,9 @@
 
   grad_fn = jax.value_and_grad(_loss_fn, has_aux=True)
   (summed_loss, (n_valid_examples, new_model_state)), grad = grad_fn(
-<<<<<<< HEAD
       current_param_container)
 
   # Compute local loss and gradients
-=======
-    current_param_container
-  )
-  # Get correct global mean loss and grad.
-  (summed_loss, n_valid_examples, grad) = lax.psum(
-    (summed_loss, n_valid_examples, grad), axis_name='batch'
-  )
->>>>>>> 51eb65fe
   loss = summed_loss / n_valid_examples
   grad = jax.tree.map(lambda x: x / n_valid_examples, grad)
 
@@ -152,14 +109,8 @@
     grad_scaling_factor = jax.lax.clamp(min=0.0, x=grad_scaling_factor, max=1.0)
     grad = jax.tree.map(lambda x: x * grad_scaling_factor, grad)
 
-<<<<<<< HEAD
   updates, new_optimizer_state = opt_update_fn(grad, optimizer_state,
                                              current_param_container)
-=======
-  updates, new_optimizer_state = opt_update_fn(
-    grad, optimizer_state, current_param_container
-  )
->>>>>>> 51eb65fe
   updated_params = optax.apply_updates(current_param_container, updates)
   return new_optimizer_state, updated_params, new_model_state, loss, grad_norm
 
@@ -193,7 +144,6 @@
     grad_clip = hyperparameters.grad_clip
   else:
     grad_clip = None
-<<<<<<< HEAD
 
   # Set up mesh and sharding
   mesh = jax.sharding.Mesh(jax.devices(), ('batch'))
@@ -232,37 +182,14 @@
                               rng,
                               grad_clip,
                               label_smoothing)
-=======
-  outputs = pmapped_train_step(
-    workload,
-    opt_update_fn,
-    model_state,
-    optimizer_state,
-    current_param_container,
-    batch,
-    per_device_rngs,
-    grad_clip,
-    label_smoothing,
-  )
-  new_optimizer_state, new_params, new_model_state, loss, grad_norm = outputs
->>>>>>> 51eb65fe
 
   # Log loss, grad_norm.
   if global_step % 100 == 0 and workload.metrics_logger is not None:
     workload.metrics_logger.append_scalar_metrics(
-<<<<<<< HEAD
         {
             'loss': loss.item(),
             'grad_norm': grad_norm.item(),
         }, global_step)
-=======
-      {
-        'loss': loss[0],
-        'grad_norm': grad_norm[0],
-      },
-      global_step,
-    )
->>>>>>> 51eb65fe
   return (new_optimizer_state, opt_update_fn), new_params, new_model_state
 
 
