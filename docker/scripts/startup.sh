#!/bin/bash
# Bash script to run submission_runner.py.
# The primary purpose of this script is to serve as
# an entrypoint for our Docker images.
# Internal contributors may enable this script
# to download data and upload experiment results to
# our algorithmic-efficiency repo. To do so 
# set the -i flag to true.

function usage() {
    cat <<USAGE

    Usage:
        $0  [--dataset dataset] [--framework framework] [--submission_path submission_path]
            [--tuning_search_space tuning_search_space] [--experiment_name experiment_name] 
            [--workload workload] [--max_global_steps max_global_steps] [--rsync_data rsync_data]
            [--internal_contributor true]        
     
    Options:
        -d | --dataset:                 Can be imagenet, criteo1tb, ogbg, fastmri, wmt, librispeech.
        -f | --framework:               Can be jax or pytorch.
        -s | --submission_path:         Path to submission module. If relative path, from algorithmic-efficiency top directory.
        -t | --tuning_search_space:     Path to tuning search space. If relative path, from algorithmic-efficiency top directory.
        -e | --experiment_name:         Name of experiment.
        -w | --workload:                Can be imagenet_resnet, imagenet_vit, criteo1tb, fastmri,
                                        wmt, librispeech_deepspeech, librispeech_conformer or variant workload.
        -a | --keep_container_alive:    If true, docker container will be kept alive. Useful for 
                                        developing or debugging.
        -m | --max_global_steps:        Maximum number of global steps for submission.
        -o | --overwrite:               If true, overwrite the experiment directory with the identical
                                        experiment name.
        -c | --save_checkpoints         If true, save all checkpoints from all evals. 
        -r | --rsync_data:              If true and if --internal_contributor mode is true, rsync data
                                        from internal GCP bucket.
        -i | --internal_contributor:    If true, allow rsync of data and transfer of experiment results 
                                        with GCP project.
USAGE
    exit 1
}

# Defaults
INTERNAL_CONTRIBUTOR_MODE="false"
HOME_DIR=""
RSYNC_DATA="true"
OVERWRITE="false"
SAVE_CHECKPOINTS="true"

# Pass flag
while [ "$1" != "" ]; do
    case $1 in 
        -d | --dataset) 
            shift
            DATASET=$1
            ;;
        -f | --framework)
            shift 
            FRAMEWORK=$1
            ;;
        -s | --submission_path)
            shift
            SUBMISSION_PATH=$1
            ;;
        -t | --tuning_search_space)
            shift
            TUNING_SEARCH_SPACE=$1
            ;;
        -e | --experiment_name)
            shift
            EXPERIMENT_NAME=$1
            ;;
        -w | --workload)
            shift
            WORKLOAD=$1
            ;;
        -a | --keep_container_alive)
            shift 
            KEEP_CONTAINER_ALIVE=$1
            ;;
        -m | --max_global_steps)
            shift
            MAX_GLOBAL_STEPS=$1
            ;;
        -o | --overwrite)
            shift
            OVERWRITE=$1
            ;;
        -c | --save_checkpoints)
            shift
            SAVE_CHECKPOINTS=$1
            ;;
        -r | --rsync_data)
            shift
            RSYNC_DATA=$1
            ;;
        -i | --internal_contributor)
            shift
            INTERNAL_CONTRIBUTOR_MODE=$1
            ;;
        -h | --home_dir)
            shift
            HOME_DIR=$1
            ;;
        *) 
            usage 
            exit 1
            ;;
    esac
    shift 
done 


# Check if arguments are valid
VALID_DATASETS=("criteo1tb" "imagenet"  "fastmri" "ogbg" "librispeech" \
                "wmt" "mnist")
VALID_WORKLOADS=("criteo1tb" "imagenet_resnet" "imagenet_vit" "fastmri" "ogbg" \
                 "wmt" "librispeech_deepspeech" "librispeech_conformer" "mnist" \
                 "criteo1tb_resnet" "criteo1tb_layernorm" "criteo_embed_init" \
                 "conformer_layernorm" "conformer_attention_temperature" \
<<<<<<< HEAD
                 "conformer_gelu" "fastmri_model_size" "fastmri_tanh" \
                 "fastmri_layernorm")
=======
                 "conformer_gelu")
>>>>>>> 5b815f6b


# Set data and experiment paths
ROOT_DATA_BUCKET="gs://mlcommons-data"
ROOT_DATA_DIR="${HOME_DIR}/data"

EXPERIMENT_BUCKET="gs://mlcommons-runs"
EXPERIMENT_DIR="${HOME_DIR}/experiment_runs"

if [[ -n ${DATASET+x} ]]; then 
    if [[ ! " ${VALID_DATASETS[@]} " =~ " $DATASET " ]]; then
        echo "Error: invalid argument for dataset (d)."
        exit 1
    fi
fi

if [[ -n ${WORKLOAD+x} ]]; then 
    if [[ ! " ${VALID_WORKLOADS[@]} " =~ " $WORKLOAD " ]]; then
        echo "Error: invalid argument for workload (w)."
        exit 1
    fi
fi

# Set run command prefix depending on framework
if [[ "${FRAMEWORK}" == "jax" ]]; then
    COMMAND_PREFIX="python3"
else 
    COMMAND_PREFIX="torchrun --redirects 1:0,2:0,3:0,4:0,5:0,6:0,7:0 --standalone --nnodes=1 --nproc_per_node=8"
fi

# Set data directory and bucket (bucket is only relevant in internal mode)
if [[ "${DATASET}" == "imagenet" ]]; then 
    DATA_DIR="${ROOT_DATA_DIR}/${DATASET}/${FRAMEWORK}"
    DATA_BUCKET="${ROOT_DATA_BUCKET}/${DATASET}/${FRAMEWORK}"
elif [[ ! -z "${DATASET}" ]]; then
    DATA_DIR="${ROOT_DATA_DIR}/${DATASET}"
    DATA_BUCKET="${ROOT_DATA_BUCKET}/${DATASET}"
fi

if [[ ! -z $DATA_DIR ]] && [[ ! -d ${DATA_DIR} ]]; then
    mkdir -p ${DATA_DIR}
fi 

if [[ ! -z $DATA_DIR ]] && [[ ${RSYNC_DATA} == 'true' ]] && [[ $INTERNAL_CONTRIBUTOR_MODE == 'true' ]]; then
    ./google-cloud-sdk/bin/gsutil -m rsync -r ${DATA_BUCKET} ${DATA_DIR}
fi 

# Optionally run workload if SUBMISSION_PATH is set
if [[ ! -z ${SUBMISSION_PATH+x} ]]; then
    NOW=$(date +"%m-%d-%Y-%H-%M-%S")
    LOG_DIR="${HOME_DIR}/logs"
    LOG_FILE="$LOG_DIR/${WORKLOAD}_${FRAMEWORK}_${NOW}.log"
    mkdir -p ${LOG_DIR}
    cd algorithmic-efficiency

    # Optionally define max steps flag for submission runner 
    if [[ ! -z ${MAX_GLOBAL_STEPS+x} ]]; then 
        MAX_STEPS_FLAG="--max_global_steps=${MAX_GLOBAL_STEPS}"
    fi

    # Define special flags for imagenet and librispeech workloads
    if [[ ${DATASET} == "imagenet" ]]; then 
        SPECIAL_FLAGS="--imagenet_v2_data_dir=${DATA_DIR}"
    elif [[ ${DATASET} == "librispeech" ]]; then 
        SPECIAL_FLAGS="--librispeech_tokenizer_vocab_path=${DATA_DIR}/spm_model.vocab"
    fi 

    # Optionally run torch compile
    if [[ ${FRAMEWORK} == "pytorch" ]]; then
        TORCH_COMPILE_FLAG="--torch_compile=true"
    fi
    
    # The TORCH_RUN_COMMAND_PREFIX is only set if FRAMEWORK is "pytorch"
    COMMAND="${COMMAND_PREFIX} submission_runner.py \
        --framework=${FRAMEWORK}  \
        --workload=${WORKLOAD} \
        --submission_path=${SUBMISSION_PATH}  \
        --tuning_search_space=${TUNING_SEARCH_SPACE}  \
        --data_dir=${DATA_DIR} \
        --num_tuning_trials=1  \
        --experiment_dir=${EXPERIMENT_DIR}  \
        --experiment_name=${EXPERIMENT_NAME} \
        --overwrite=${OVERWRITE} \
        --save_checkpoints=${SAVE_CHECKPOINTS} \
        ${MAX_STEPS_FLAG}  \
        ${SPECIAL_FLAGS} \
        ${TORCH_COMPILE_FLAG} 2>&1 | tee -a ${LOG_FILE}"
    echo $COMMAND > ${LOG_FILE}
    echo $COMMAND
    eval $COMMAND
    RETURN_CODE=$?

    if [[ $INTERNAL_CONTRIBUTOR_MODE == "true" ]]; then 
        /google-cloud-sdk/bin/gsutil -m cp -r ${EXPERIMENT_DIR}/${EXPERIMENT_NAME}/${WORKLOAD}_${FRAMEWORK} ${EXPERIMENT_BUCKET}/${EXPERIMENT_NAME}/
        /google-cloud-sdk/bin/gsutil -m cp ${LOG_FILE} ${EXPERIMENT_BUCKET}/${EXPERIMENT_NAME}/${WORKLOAD}_${FRAMEWORK}/
    fi

fi

# Keep main process running in debug mode to avoid the container from stopping
if [[ ${KEEP_CONTAINER_ALIVE} == "true" ]]
then 
    while true
    do 
        sleep 1000
    done 
fi

echo "Exiting with $RETURN_CODE"
exit $RETURN_CODE<|MERGE_RESOLUTION|>--- conflicted
+++ resolved
@@ -116,13 +116,8 @@
                  "wmt" "librispeech_deepspeech" "librispeech_conformer" "mnist" \
                  "criteo1tb_resnet" "criteo1tb_layernorm" "criteo_embed_init" \
                  "conformer_layernorm" "conformer_attention_temperature" \
-<<<<<<< HEAD
                  "conformer_gelu" "fastmri_model_size" "fastmri_tanh" \
                  "fastmri_layernorm")
-=======
-                 "conformer_gelu")
->>>>>>> 5b815f6b
-
 
 # Set data and experiment paths
 ROOT_DATA_BUCKET="gs://mlcommons-data"
