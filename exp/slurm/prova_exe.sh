--- conflicted
+++ resolved
@@ -1,15 +1,9 @@
 #!/bin/bash
 
-<<<<<<< HEAD
 # init conda
 source ~/miniconda3/etc/profile.d/conda.sh
 
-# Activate conda environment 
-=======
-source ~/miniconda3/etc/profile.d/conda.sh
-
 # Activate conda environment TODO: should I use source activate alpe instead?
->>>>>>> 3e4e8a34
 conda activate alpe
 
 echo "ECCOCI"
