name: CI

on: [push, pull_request]

jobs:
  fastmri:
    runs-on: ubuntu-latest
    steps:
    - uses: actions/checkout@v3
    - name: Set up Python 3.11.10
      uses: actions/setup-python@v4
      with:
        python-version: 3.11.10
        cache: 'pip' # Cache pip dependencies\.
        cache-dependency-path: '**/setup.py'
    - name: Install Modules and Run
      run: |
        pip install .[jax_cpu]
        pip install .[pytorch_cpu]
        pip install .[full]
        pip install -e .
        python tests/reference_algorithm_tests.py --workload=fastmri     --framework=pytorch     --global_batch_size=8     --submission_path=algorithms/target_setting_algorithms/pytorch_momentum.py     --tuning_search_space=algorithms/target_setting_algorithms/fastmri/tuning_search_space.json
        python tests/reference_algorithm_tests.py --workload=fastmri     --framework=jax     --global_batch_size=8     --submission_path=algorithms/target_setting_algorithms/jax_momentum.py     --tuning_search_space=algorithms/target_setting_algorithms/fastmri/tuning_search_space.json
  wmt_jax:
    runs-on: ubuntu-latest
    steps:
    - uses: actions/checkout@v3
    - name: Set up Python 3.11.10
      uses: actions/setup-python@v4
      with:
        python-version: 3.11.10
        cache: 'pip' # Cache pip dependencies\.
        cache-dependency-path: '**/setup.py'
    - name: Install Modules and Run
      run: |
        pip install .[jax_cpu]
        pip install .[pytorch_cpu]
        pip install .[full]
        pip install -e .
        python tests/reference_algorithm_tests.py --workload=wmt     --framework=jax     --global_batch_size=2     --submission_path=algorithms/target_setting_algorithms/jax_nadamw.py     --tuning_search_space=algorithms/target_setting_algorithms/wmt/tuning_search_space.json
  wmt_pytorch:
    runs-on: ubuntu-latest
    steps:
    - uses: actions/checkout@v3
    - name: Set up Python 3.11.10
      uses: actions/setup-python@v4
      with:
        python-version: 3.11.10
        cache: 'pip' # Cache pip dependencies\.
        cache-dependency-path: '**/setup.py'
    - name: Install Modules and Run
      run: |
        pip install .[jax_cpu]
        pip install .[pytorch_cpu]
        pip install .[full]
        pip install -e .
        python tests/reference_algorithm_tests.py --workload=wmt     --framework=pytorch     --global_batch_size=2     --submission_path=algorithms/target_setting_algorithms/pytorch_nadamw.py     --tuning_search_space=algorithms/target_setting_algorithms/wmt/tuning_search_space.json
  imagenet_jax:
    runs-on: ubuntu-latest
    steps:
    - uses: actions/checkout@v3
    - name: Set up Python 3.11.10
      uses: actions/setup-python@v4
      with:
        python-version: 3.11.10
        cache: 'pip' # Cache pip dependencies\.
        cache-dependency-path: '**/setup.py'
    - name: Install Modules and Run
      run: |
        pip install .[jax_cpu]
        pip install .[pytorch_cpu]
        pip install .[full]
        pip install -e .
        python tests/reference_algorithm_tests.py --workload=imagenet_vit     --framework=jax     --global_batch_size=2     --submission_path=algorithms/target_setting_algorithms/jax_adamw.py     --tuning_search_space=algorithms/target_setting_algorithms/imagenet_vit/tuning_search_space.json
        python tests/reference_algorithm_tests.py --workload=imagenet_resnet     --framework=jax     --global_batch_size=2     --submission_path=algorithms/target_setting_algorithms/jax_momentum.py     --tuning_search_space=algorithms/target_setting_algorithms/imagenet_resnet/tuning_search_space.json
  imagenet_pytorch:
    runs-on: ubuntu-latest
    steps:
    - uses: actions/checkout@v3
    - name: Set up Python 3.11.10
      uses: actions/setup-python@v4
      with:
        python-version: 3.11.10
        cache: 'pip' # Cache pip dependencies\.
        cache-dependency-path: '**/setup.py'
    - name: Install Modules and Run
      run: |
        pip install .[jax_cpu]
        pip install .[pytorch_cpu]
        pip install .[full]
        pip install -e .
        python tests/reference_algorithm_tests.py --workload=imagenet_resnet     --framework=pytorch     --global_batch_size=2     --submission_path=algorithms/target_setting_algorithms/pytorch_momentum.py     --tuning_search_space=algorithms/target_setting_algorithms/imagenet_resnet/tuning_search_space.json
        python tests/reference_algorithm_tests.py --workload=imagenet_vit     --framework=pytorch     --global_batch_size=2     --submission_path=algorithms/target_setting_algorithms/pytorch_adamw.py     --tuning_search_space=algorithms/target_setting_algorithms/imagenet_vit/tuning_search_space.json
  # uncomment when https://github.com/mlcommons/algorithmic-efficiency/issues/339 is resolved.
  criteo_jax:
    runs-on: ubuntu-latest
    steps:
    - uses: actions/checkout@v3
    - name: Set up Python 3.11.10
      uses: actions/setup-python@v4
      with:
        python-version: 3.11.10
        cache: 'pip' # Cache pip dependencies\.
        cache-dependency-path: '**/setup.py'
    - name: Install Modules and Run
      run: |
        pip install .[jax_cpu]
        pip install .[pytorch_cpu]
        pip install .[full]
        pip install -e .
        python tests/reference_algorithm_tests.py --workload=criteo1tb_test     --framework=jax     --global_batch_size=1     --submission_path=algorithms/target_setting_algorithms/jax_adamw.py     --tuning_search_space=algorithms/target_setting_algorithms/criteo1tb/tuning_search_space.json
  criteo_pytorch:
    runs-on: ubuntu-latest
    steps:
    - uses: actions/checkout@v3
    - name: Set up Python 3.11.10
      uses: actions/setup-python@v4
      with:
        python-version: 3.11.10
        cache: 'pip' # Cache pip dependencies\.
        cache-dependency-path: '**/setup.py'
    - name: Install Modules and Run
      run: |
        pip install .[jax_cpu]
        pip install .[pytorch_cpu]
        pip install .[full]
        pip install -e .
        python tests/reference_algorithm_tests.py --workload=criteo1tb_test     --framework=pytorch     --global_batch_size=1     --submission_path=algorithms/target_setting_algorithms/pytorch_adamw.py     --tuning_search_space=algorithms/target_setting_algorithms/criteo1tb/tuning_search_space.json
  speech_jax:
    runs-on: ubuntu-latest
    steps:
    - uses: actions/checkout@v3
    - name: Set up Python 3.11.10
      uses: actions/setup-python@v4
      with:
        python-version: 3.11.10
        cache: 'pip' # Cache pip dependencies\.
        cache-dependency-path: '**/setup.py'
    - name: Install Modules and Run
      run: |
        pip install .[jax_cpu]
        pip install .[pytorch_cpu]
        pip install .[full]
        pip install -e .
        python tests/reference_algorithm_tests.py --workload=librispeech_conformer     --framework=jax     --global_batch_size=2     --submission_path=algorithms/target_setting_algorithms/jax_adamw.py     --tuning_search_space=algorithms/target_setting_algorithms/librispeech_conformer/tuning_search_space.json
        python tests/reference_algorithm_tests.py --workload=librispeech_deepspeech     --framework=jax     --global_batch_size=2     --submission_path=algorithms/target_setting_algorithms/jax_adamw.py     --tuning_search_space=algorithms/target_setting_algorithms/librispeech_deepspeech/tuning_search_space.json
  speech_pytorch:
    runs-on: ubuntu-latest
    steps:
    - uses: actions/checkout@v3
    - name: Set up Python 3.11.10
      uses: actions/setup-python@v4
      with:
        python-version: 3.11.10
        cache: 'pip' # Cache pip dependencies\.
        cache-dependency-path: '**/setup.py'
    - name: Install Modules and Run
      run: |
        pip install .[jax_cpu]
        pip install .[pytorch_cpu]
        pip install .[full]
        pip install -e .
        python tests/reference_algorithm_tests.py --workload=librispeech_deepspeech     --framework=pytorch     --global_batch_size=2     --submission_path=algorithms/target_setting_algorithms/pytorch_adamw.py     --tuning_search_space=algorithms/target_setting_algorithms/librispeech_deepspeech/tuning_search_space.json
        python tests/reference_algorithm_tests.py --workload=librispeech_conformer     --framework=pytorch     --global_batch_size=2     --submission_path=algorithms/target_setting_algorithms/pytorch_adamw.py     --tuning_search_space=algorithms/target_setting_algorithms/librispeech_conformer/tuning_search_space.json
  ogbg:
    runs-on: ubuntu-latest
    steps:
    - uses: actions/checkout@v3
    - name: Set up Python 3.11.10
      uses: actions/setup-python@v4
      with:
        python-version: 3.11.10
        cache: 'pip' # Cache pip dependencies\.
        cache-dependency-path: '**/setup.py'
    - name: Install Modules and Run
      run: |
        pip install .[jax_cpu]
        pip install .[pytorch_cpu]
        pip install .[full]
        pip install -e .
<<<<<<< HEAD
        python tests/reference_algorithm_tests.py --workload=ogbg     --framework=pytorch     --global_batch_size=8     --submission_path=algorithms/target_setting_algorithms/pytorch_nesterov.py     --tuning_search_space=algorithms/target_setting_algorithms/ogbg/tuning_search_space.json
        python tests/reference_algorithm_tests.py --workload=ogbg     --framework=jax     --global_batch_size=8     --submission_path=algorithms/target_setting_algorithms/jax_nesterov.py     --tuning_search_space=algorithms/target_setting_algorithms/ogbg/tuning_search_space.json
  pytest:
=======
        python tests/reference_algorithm_tests.py --workload=ogbg     --framework=pytorch     --global_batch_size=8     --submission_path=reference_algorithms/target_setting_algorithms/pytorch_nesterov.py     --tuning_search_space=reference_algorithms/target_setting_algorithms/ogbg/tuning_search_space.json
        python tests/reference_algorithm_tests.py --workload=ogbg     --framework=jax     --global_batch_size=8     --submission_path=reference_algorithms/target_setting_algorithms/jax_nesterov.py     --tuning_search_space=reference_algorithms/target_setting_algorithms/ogbg/tuning_search_space.json
  pytest-params:
>>>>>>> 06432687
    runs-on: ubuntu-latest
    steps:
    - uses: actions/checkout@v3
    - name: Set up Python 3.11.10
      uses: actions/setup-python@v4
      with:
        python-version: 3.11.10
        cache: 'pip' # Cache pip dependencies\.
        cache-dependency-path: '**/setup.py'
    - name: Install pytest
      run: |
        python -m pip install --upgrade pip
        pip install pytest
        pip install .[full]
        pip install .[jax_cpu]
        pip install .[pytorch_cpu]
    - name: Run pytest tests
      run: |
        pytest -vx tests/test_version.py
        pytest -vx tests/test_num_params.py
        pytest -vx tests/test_param_shapes.py
        pytest -vx tests/test_param_types.py
        pytest -vx tests/test_ssim.py
  pytest-baselines:
    runs-on: ubuntu-latest
    steps:
    - uses: actions/checkout@v3
    - name: Set up Python 3.11.10
      uses: actions/setup-python@v4
      with:
        python-version: 3.11.10
        cache: 'pip' # Cache pip dependencies\.
        cache-dependency-path: '**/setup.py'
    - name: Install pytest
      run: |
        python -m pip install --upgrade pip
        pip install pytest
        pip install .[full]
        pip install .[jax_cpu]
        pip install .[pytorch_cpu]
    - name: Run baseline tests
      run: |
        pytest --verbosity=1 tests/test_baselines.py<|MERGE_RESOLUTION|>--- conflicted
+++ resolved
@@ -178,15 +178,9 @@
         pip install .[pytorch_cpu]
         pip install .[full]
         pip install -e .
-<<<<<<< HEAD
         python tests/reference_algorithm_tests.py --workload=ogbg     --framework=pytorch     --global_batch_size=8     --submission_path=algorithms/target_setting_algorithms/pytorch_nesterov.py     --tuning_search_space=algorithms/target_setting_algorithms/ogbg/tuning_search_space.json
         python tests/reference_algorithm_tests.py --workload=ogbg     --framework=jax     --global_batch_size=8     --submission_path=algorithms/target_setting_algorithms/jax_nesterov.py     --tuning_search_space=algorithms/target_setting_algorithms/ogbg/tuning_search_space.json
-  pytest:
-=======
-        python tests/reference_algorithm_tests.py --workload=ogbg     --framework=pytorch     --global_batch_size=8     --submission_path=reference_algorithms/target_setting_algorithms/pytorch_nesterov.py     --tuning_search_space=reference_algorithms/target_setting_algorithms/ogbg/tuning_search_space.json
-        python tests/reference_algorithm_tests.py --workload=ogbg     --framework=jax     --global_batch_size=8     --submission_path=reference_algorithms/target_setting_algorithms/jax_nesterov.py     --tuning_search_space=reference_algorithms/target_setting_algorithms/ogbg/tuning_search_space.json
   pytest-params:
->>>>>>> 06432687
     runs-on: ubuntu-latest
     steps:
     - uses: actions/checkout@v3
