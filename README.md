--- conflicted
+++ resolved
@@ -58,16 +58,9 @@
    pip3 install -e '.[full]'
    ```
 
-<<<<<<< HEAD
-#### Additional Details
-
-   ```bash
-   pip3 install -e .
-   ```
-
-=======
+
   #### Additional Details
->>>>>>> a5a8d980
+  
    You can also install the requirements for individual workloads, e.g. via
 
    ```bash
