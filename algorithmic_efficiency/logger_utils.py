--- conflicted
+++ resolved
@@ -300,19 +300,11 @@
       self._tb_metric_writer = metric_writers.create_default_writer(events_dir)
       if wandb is not None and self.use_wandb:
         wandb.init(
-<<<<<<< HEAD
             dir=events_dir,
             tags=[flags.FLAGS.workload, flags.FLAGS.framework],
             resume="allowed", 
             id="_".join(events_dir.split("/")[-4:])
         )
-=======
-            dir=events_dir, 
-            tags=[flags.FLAGS.workload, flags.FLAGS.framework],
-            resume=True, 
-            id="_".join(events_dir.split("/")[-4:])
-            )
->>>>>>> b4ff86b1
         wandb.config.update(configs)
         wandb.config.update(hyperparameters._asdict(), allow_val_change=True)
 
