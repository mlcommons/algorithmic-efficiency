--- conflicted
+++ resolved
@@ -184,13 +184,8 @@
               np.array(self.train_stddev),
               np.float32),
       ]
-<<<<<<< HEAD
       if use_randaug:
         image_pipeline.insert(4, randaugment.RandAugment())
-=======
-      # if randaugment:
-      #   image_pipeline.insert(4, randaugment.RandAugment())
->>>>>>> d82cf177
     else:
       order = ffcv.loader.OrderOption.SEQUENTIAL
       cropper = ffcv.fields.rgb_image.CenterCropRGBImageDecoder(
@@ -220,11 +215,7 @@
         # We always use the same subset of the training data for evaluation.
         indices=range(self.num_eval_train_examples)
         if split == 'eval_train' else None,
-<<<<<<< HEAD
         num_workers=8,
-=======
-        num_workers=4,
->>>>>>> d82cf177
         os_cache=True,
         order=order,
         drop_last=True if is_train else False,
@@ -266,9 +257,7 @@
       ds_iter_batch_size = global_batch_size
 
     ffcv_success = write_ffcv_imagenet(data_dir, split)
-    # ffcv_success = False
-    if ffcv_success and split == 'train':
-      # if ffcv_success:
+    if ffcv_success:
       dataloader = self._build_ffcv_dataset(split,
                                             data_dir,
                                             ds_iter_batch_size,
