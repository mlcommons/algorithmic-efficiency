--- conflicted
+++ resolved
@@ -54,30 +54,4 @@
     return params, model_state
 
   def is_output_params(self, param_key: spec.ParameterKey) -> bool:
-<<<<<<< HEAD
-    pass
-
-  def model_fn(
-      self,
-      params: spec.ParameterContainer,
-      augmented_and_preprocessed_input_batch: Dict[str, spec.Tensor],
-      model_state: spec.ModelAuxiliaryState,
-      mode: spec.ForwardPassMode,
-      rng: spec.RandomState,
-      dropout_rate: Optional[float],
-      aux_dropout_rate: Optional[float],
-      update_batch_norm: bool) -> Tuple[spec.Tensor, spec.ModelAuxiliaryState]:
-    """Deepspeech model function.
-
-    Here we use dropout_rate as feed_forward_dropout_rate, and aux_dropout_rate
-    as input_dropout_rate.
-    """
-    return self._model_fn(params,
-                          augmented_and_preprocessed_input_batch,
-                          model_state,
-                          mode,
-                          rng,
-                          update_batch_norm)
-=======
-    pass
->>>>>>> 83501881
+    pass