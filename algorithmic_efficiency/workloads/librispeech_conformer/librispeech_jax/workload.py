--- conflicted
+++ resolved
@@ -74,29 +74,6 @@
       mode: spec.ForwardPassMode,
       rng: spec.RandomState,
       update_batch_norm: bool) -> Tuple[spec.Tensor, spec.ModelAuxiliaryState]:
-<<<<<<< HEAD
-    """Conformer model function.
-
-    Here we use dropout_rate as *_residual_dropout_rate, and aux_dropout_rate as
-    input_dropout_rate.
-    """
-    return self._model_fn(params,
-                          augmented_and_preprocessed_input_batch,
-                          model_state,
-                          mode,
-                          rng,
-                          update_batch_norm)
-
-  def _model_fn(
-      self,
-      params: spec.ParameterContainer,
-      augmented_and_preprocessed_input_batch: Dict[str, spec.Tensor],
-      model_state: spec.ModelAuxiliaryState,
-      mode: spec.ForwardPassMode,
-      rng: spec.RandomState,
-      update_batch_norm: bool) -> Tuple[spec.Tensor, spec.ModelAuxiliaryState]:
-=======
->>>>>>> 83501881
     variables = {'params': params, **model_state}
     inputs, input_paddings = augmented_and_preprocessed_input_batch['inputs']
     is_train_mode = mode == spec.ForwardPassMode.TRAIN
