from typing import Optional

from absl import flags
from absl import logging
import jax
import numpy as np

from algorithmic_efficiency import spec
from algorithmic_efficiency.workloads.librispeech_conformer import \
    input_pipeline

FLAGS = flags.FLAGS


class BaseLibrispeechWorkload(spec.Workload):

  def __init__(self) -> None:
    self._num_outputs = 1024

  def has_reached_goal(self, eval_result: float) -> bool:
    return eval_result['validation/wer'] < self.target_value

  @property
  def target_value(self):
    return 0.08420191

  @property
  def loss_type(self):
    return spec.LossType.CTC_LOSS

  @property
  def num_train_examples(self):
    return 263840

  @property
  def num_eval_train_examples(self):
    return 512

  @property
  def num_validation_examples(self):
    return 2566

  @property
  def num_test_examples(self):
    return 2472

  @property
  def train_mean(self):
    return 0.0

  @property
  def train_stddev(self):
    return 1.0

  @property
  def max_allowed_runtime_sec(self):
    return 72000  # 20h

  @property
  def eval_period_time_sec(self):
    return 11 * 60

  def _build_input_queue(self,
                         data_rng: spec.RandomState,
                         split: str,
                         data_dir: str,
                         global_batch_size: int,
                         cache: Optional[bool] = False,
                         repeat_final_dataset: Optional[bool] = False,
                         num_batches: Optional[int] = None):
    return self._build_dataset(data_rng,
                               split,
                               data_dir,
                               global_batch_size,
                               num_batches)

  def shard(self, batch, n_devices=None):
    if n_devices is None:
      n_devices = jax.local_device_count()

    # Otherwise, the entries are arrays, so just reshape them.
    def _shard_array(array):
      return array.reshape((n_devices, -1) + array.shape[1:])

    return jax.tree_map(_shard_array, batch)

  def maybe_pad_batch(self, batch, desired_batch_size, padding_value=0.0):
    """Zero pad the batch on the right to desired_batch_size.

    All keys in the batch dictionary will have their corresponding arrays
    padded. Will return a dictionary with the same keys.

    Args:
      batch: A dictionary mapping keys to arrays. We assume that inputs is
      one of the keys.
      desired_batch_size: All arrays in the dict will be padded to have
      first dimension equal to desired_batch_size.
      padding_value: value to be used as padding.

    Returns:
      A dictionary mapping the same keys to the padded batches. Additionally
      we add a key representing weights, to indicate how the batch was padded.
    """
    batch_axis = 0
    inputs, input_paddings = batch['inputs']
    targets, target_paddings = batch['targets']

    batch_size = inputs.shape[batch_axis]
    batch_pad = desired_batch_size - batch_size

    # Most batches will not need padding so we quickly return to avoid slowdown.
    if batch_pad == 0:
      new_batch = jax.tree_map(lambda x: x, batch)
      return new_batch

    def zero_pad(ar, pad_axis):
      pw = [(0, 0)] * ar.ndim
      pw[pad_axis] = (0, batch_pad)
      return np.pad(ar, pw, mode='constant', constant_values=padding_value)

    padded_batch = {
        'inputs': (zero_pad(inputs, batch_axis),
                   zero_pad(input_paddings, batch_axis)),
        'targets': (zero_pad(targets, batch_axis),
                    zero_pad(target_paddings, batch_axis))
    }
    return padded_batch

  def _build_dataset(self,
                     data_rng: spec.RandomState,
                     split: str,
                     data_dir: str,
                     batch_size: int,
                     num_batches: Optional[int] = None):
    if batch_size % jax.local_device_count() > 0:
      raise ValueError('Batch size must be divisible by the number of devices')

    train = False

    if split == 'train':
      split = 'train-clean-100+train-clean-360+train-other-500'
      train = True
    elif split == 'eval_train':
      split = 'train-clean-100'
    elif split == 'validation':
      split = 'dev-clean+dev-other'
    elif split == 'test':
      split = 'test-clean'

    ds = input_pipeline.get_librispeech_dataset(split,
                                                data_dir,
                                                data_rng,
                                                train,
                                                batch_size,
                                                num_batches)

    logging.info('done loading split = %s', split)

    for batch in iter(ds):
      batch = jax.tree_map(lambda x: x._numpy(), batch)  # pylint: disable=protected-access
      batch = self.maybe_pad_batch(batch, batch_size, padding_value=1.0)
      batch = self.shard(batch)

<<<<<<< HEAD
      yield batch
=======
      yield batch

  # Return whether or not a key in spec.ParameterContainer is the output layer
  # parameters.
  def is_output_params(self, param_key: spec.ParameterKey) -> bool:
    pass

  @property
  def step_hint(self) -> int:
    """Max num steps the target setting algo was given to reach the target."""
    return 100_000
>>>>>>> 3bd6b6bf
<|MERGE_RESOLUTION|>--- conflicted
+++ resolved
@@ -161,18 +161,9 @@
       batch = self.maybe_pad_batch(batch, batch_size, padding_value=1.0)
       batch = self.shard(batch)
 
-<<<<<<< HEAD
       yield batch
-=======
-      yield batch
-
-  # Return whether or not a key in spec.ParameterContainer is the output layer
-  # parameters.
-  def is_output_params(self, param_key: spec.ParameterKey) -> bool:
-    pass
 
   @property
   def step_hint(self) -> int:
     """Max num steps the target setting algo was given to reach the target."""
-    return 100_000
->>>>>>> 3bd6b6bf
+    return 100_000