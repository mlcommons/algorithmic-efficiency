--- conflicted
+++ resolved
@@ -142,12 +142,7 @@
     self.fc = nn.Sequential(SequenceWise(fully_connected),)
 
   def get_seq_lens(self, input_length):
-<<<<<<< HEAD
     """Get a 1D tensor or variable containing the model output size sequences.
-=======
-    """Get a 1D tensor or variable containing the size sequences that will be
-    output by the network.
->>>>>>> 44d1b09b
 
     Args:
       input_length: 1D Tensor
