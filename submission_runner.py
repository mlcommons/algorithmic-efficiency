--- conflicted
+++ resolved
@@ -171,7 +171,6 @@
   'If true, set pytorch max_split_size_mb to 256',
 )
 flags.DEFINE_integer(
-<<<<<<< HEAD
     'pytorch_eval_num_workers',
     0,
     'Number of workers for ImageNet PyTorch evaluation data loaders.'
@@ -184,14 +183,6 @@
 flags.DEFINE_boolean('skip_evals',
                      False,
                      'Skip evals on train eval, validation and test splits.')
-=======
-  'pytorch_eval_num_workers',
-  0,
-  'Number of workers for ImageNet PyTorch evaluation data loaders.'
-  'WARNING: Setting pytorch_eval_num_workers != 0, will result '
-  'in incorrect evals currently, see issues/732.',
-)
->>>>>>> 51eb65fe
 FLAGS = flags.FLAGS
 USE_PYTORCH_DDP, RANK, DEVICE, N_GPUS = pytorch_setup()
 
@@ -223,7 +214,6 @@
 
 
 def train_once(
-<<<<<<< HEAD
     workload: spec.Workload,
     workload_name: str,
     global_batch_size: int,
@@ -242,25 +232,6 @@
     log_dir: Optional[str] = None,
     save_checkpoints: Optional[bool] = True,
     skip_evals: Optional[bool] = False,
-=======
-  workload: spec.Workload,
-  workload_name: str,
-  global_batch_size: int,
-  global_eval_batch_size: int,
-  data_dir: str,
-  imagenet_v2_data_dir: str,
-  init_optimizer_state: spec.InitOptimizerFn,
-  update_params: spec.UpdateParamsFn,
-  data_selection: spec.DataSelectionFn,
-  prepare_for_eval: Optional[spec.PrepareForEvalFn],
-  hyperparameters: Optional[spec.Hyperparameters],
-  rng_seed: int,
-  rng: spec.RandomState,
-  profiler: Profiler,
-  max_global_steps: int = None,
-  log_dir: Optional[str] = None,
-  save_checkpoints: Optional[bool] = True,
->>>>>>> 51eb65fe
 ) -> Tuple[spec.Timing, Dict[str, Any]]:
   _reset_cuda_mem()
   data_rng, opt_init_rng, model_init_rng, rng = prng.split(rng, 4)
@@ -442,16 +413,10 @@
     )
 
     # Check if submission is eligible for an untimed eval.
-<<<<<<< HEAD
     if ((train_step_end_time - train_state['last_eval_time']) >=
         workload.eval_period_time_sec or
         train_state['training_complete']) and not skip_evals:
 
-=======
-    if (
-      train_step_end_time - train_state['last_eval_time']
-    ) >= workload.eval_period_time_sec or train_state['training_complete']:
->>>>>>> 51eb65fe
       # Prepare for evaluation (timed).
       if prepare_for_eval is not None:
         with profiler.profile('Prepare for eval'):
@@ -618,7 +583,6 @@
   return train_state['accumulated_submission_time'], metrics
 
 
-<<<<<<< HEAD
 def score_submission_on_workload(workload: spec.Workload,
                                  workload_name: str,
                                  submission_path: str,
@@ -636,25 +600,6 @@
                                  rng_seed: Optional[int] = None,
                                  capture_trace: Optional[bool] = False,
                                  skip_evals: Optional[bool] = False):
-=======
-def score_submission_on_workload(
-  workload: spec.Workload,
-  workload_name: str,
-  submission_path: str,
-  data_dir: str,
-  tuning_ruleset: str,
-  profiler: Optional[Profiler] = None,
-  max_global_steps: Optional[int] = None,
-  imagenet_v2_data_dir: Optional[str] = None,
-  tuning_search_space: Optional[str] = None,
-  num_tuning_trials: Optional[int] = None,
-  log_dir: Optional[str] = None,
-  save_checkpoints: Optional[bool] = True,
-  hparam_start_index: Optional[bool] = None,
-  hparam_end_index: Optional[bool] = None,
-  rng_seed: Optional[int] = None,
-):
->>>>>>> 51eb65fe
   # Expand paths because '~' may not be recognized
   data_dir = os.path.expanduser(data_dir)
   if imagenet_v2_data_dir:
@@ -741,7 +686,6 @@
         tuning_search_space[hi] = hyperparameters
 
       with profiler.profile('Train'):
-<<<<<<< HEAD
         if capture_trace:
           logging.info(f'Capturing and saving jax trace to {log_dir}')
           jax.profiler.start_trace(f'{log_dir}/traces'),
@@ -762,27 +706,6 @@
                                      skip_evals=skip_evals)
         if capture_trace:
           jax.profiler.stop_trace()
-=======
-        timing, metrics = train_once(
-          workload,
-          workload_name,
-          global_batch_size,
-          global_eval_batch_size,
-          data_dir,
-          imagenet_v2_data_dir,
-          init_optimizer_state,
-          update_params,
-          data_selection,
-          prepare_for_eval,
-          hyperparameters,
-          rng_seed,
-          rng,
-          profiler,
-          max_global_steps,
-          tuning_dir_name,
-          save_checkpoints=save_checkpoints,
-        )
->>>>>>> 51eb65fe
       all_timings[hi] = timing
       all_metrics[hi] = metrics
       logging.info(f'Tuning trial {hi + 1}/{num_tuning_trials}')
@@ -812,7 +735,6 @@
         jax.profiler.start_trace('/algoperf/traces'),
         logging.info(f'Capturing and saving jax trace to {log_dir}')
       score, _ = train_once(
-<<<<<<< HEAD
           workload, workload_name, global_batch_size, global_eval_batch_size,
           data_dir, imagenet_v2_data_dir,
           init_optimizer_state, update_params, data_selection, prepare_for_eval,
@@ -820,26 +742,6 @@
           save_checkpoints=save_checkpoints)
       if capture_trace:
         jax.profiler.stop_trace()
-=======
-        workload,
-        workload_name,
-        global_batch_size,
-        global_eval_batch_size,
-        data_dir,
-        imagenet_v2_data_dir,
-        init_optimizer_state,
-        update_params,
-        data_selection,
-        prepare_for_eval,
-        None,
-        rng_seed,
-        rng,
-        profiler,
-        max_global_steps,
-        log_dir,
-        save_checkpoints=save_checkpoints,
-      )
->>>>>>> 51eb65fe
   return score
 
 
@@ -907,7 +809,6 @@
   )
 
   score = score_submission_on_workload(
-<<<<<<< HEAD
       workload=workload,
       workload_name=FLAGS.workload,
       submission_path=FLAGS.submission_path,
@@ -925,23 +826,6 @@
       rng_seed=FLAGS.rng_seed,
       capture_trace=FLAGS.capture_jax_trace,
       skip_evals=FLAGS.skip_evals,
-=======
-    workload=workload,
-    workload_name=FLAGS.workload,
-    submission_path=FLAGS.submission_path,
-    data_dir=FLAGS.data_dir,
-    tuning_ruleset=FLAGS.tuning_ruleset,
-    profiler=profiler,
-    max_global_steps=FLAGS.max_global_steps,
-    imagenet_v2_data_dir=FLAGS.imagenet_v2_data_dir,
-    tuning_search_space=FLAGS.tuning_search_space,
-    num_tuning_trials=FLAGS.num_tuning_trials,
-    log_dir=logging_dir_path,
-    save_checkpoints=FLAGS.save_checkpoints,
-    hparam_start_index=FLAGS.hparam_start_index,
-    hparam_end_index=FLAGS.hparam_end_index,
-    rng_seed=FLAGS.rng_seed,
->>>>>>> 51eb65fe
   )
   logging.info(f'Final {FLAGS.workload} score: {score}')
 
